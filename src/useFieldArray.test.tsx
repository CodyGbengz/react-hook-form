import * as React from 'react';
import {
  render,
  fireEvent,
  screen,
  waitFor,
  act as actComponent,
} from '@testing-library/react';
import { act, renderHook } from '@testing-library/react-hooks';
import { useFieldArray } from './useFieldArray';
import { useForm } from './useForm';
import * as generateId from './logic/generateId';
import { Controller } from './controller';
import { VALIDATION_MODE } from './constants';
import { FormProvider } from './useFormContext';
import {
  Control,
  RegisterOptions,
  FieldError,
  DeepMap,
  SubmitHandler,
  UseFormMethods,
  FieldValues,
} from './types';

let nodeEnv: string | undefined;

const mockGenerateId = () => {
  let id = 0;
  jest.spyOn(generateId, 'default').mockImplementation(() => (id++).toString());
};

describe('useFieldArray', () => {
  beforeEach(() => {
    mockGenerateId();
    nodeEnv = process.env.NODE_ENV;
    process.env.NODE_ENV = 'production';
  });

  afterEach(() => {
    jest.resetAllMocks();
    jest.restoreAllMocks();
    process.env.NODE_ENV = nodeEnv;
  });

  describe('initialize', () => {
    it('should return default fields value', () => {
      const { result } = renderHook(() => {
        const { control } = useForm();
        return useFieldArray({
          control: control,
          name: 'test',
        });
      });

      expect(result.current.fields).toEqual([]);
    });

    it('should populate default values into fields', () => {
      const { result } = renderHook(() => {
        const { control } = useForm({
          defaultValues: { test: [{ test: '1' }, { test: '2' }] },
        });
        return useFieldArray({
          control,
          name: 'test',
        });
      });

      expect(result.current.fields).toEqual([
        { test: '1', id: '0' },
        { test: '2', id: '1' },
      ]);
    });

    it('should render with FormProvider', () => {
      const Provider: React.FC = ({ children }) => {
        const methods = useForm();
        return <FormProvider {...methods}>{children}</FormProvider>;
      };
      const { result } = renderHook(() => useFieldArray({ name: 'test' }), {
        wrapper: Provider,
      });
      expect(result.error).toBeUndefined();
    });
  });

  describe('with should unregister false', () => {
    it('should still remain input value with toggle', () => {
      const Component = () => {
        const { register, control } = useForm<{
          test: string[];
        }>({
          shouldUnregister: false,
        });
        const [show, setShow] = React.useState(true);
        const { fields, append } = useFieldArray({
          control,
          name: 'test',
        });

        return (
          <form>
            {show &&
              fields.map((field, i) => (
                <input
                  key={field.id}
                  name={`test[${i}].value`}
                  ref={register()}
                  defaultValue={field.value}
                />
              ))}
            <button type="button" onClick={() => append({ value: '' })}>
              append
            </button>
            <button type="button" onClick={() => setShow(!show)}>
              toggle
            </button>
          </form>
        );
      };

      render(<Component />);

      fireEvent.click(screen.getByRole('button', { name: 'append' }));
      expect(screen.getAllByRole('textbox').length).toEqual(1);
      fireEvent.click(screen.getByRole('button', { name: 'toggle' }));
      expect(screen.queryByRole('textbox')).toBeNull();
      fireEvent.click(screen.getByRole('button', { name: 'toggle' }));
      expect(screen.getAllByRole('textbox').length).toEqual(1);
    });

    it('should show errors during mount when mode is set to onChange', async () => {
      const Component = () => {
        const {
          register,
          control,
          formState: { isValid, errors },
        } = useForm<{ test: { value: string }[] }>({
          defaultValues: {
            test: [{ value: 'test' }],
          },
          resolver: async () => ({
            values: {},
            errors: {
              test: [{ value: { message: 'wrong', type: 'test' } }],
            },
          }),
          mode: 'onChange',
        });
        const { fields, append } = useFieldArray({ name: 'test', control });

        return (
          <form>
            {fields.map((field, i) => (
              <input
                key={field.id}
                name={`test[${i}].value`}
                ref={register()}
              />
            ))}
            <button type="button" onClick={() => append({})}>
              append
            </button>

            {!isValid && <p>not valid</p>}
            {errors.test && <p>errors</p>}
          </form>
        );
      };

      render(<Component />);
      await waitFor(() => screen.getAllByRole('textbox'));
      await waitFor(() => screen.getByText('not valid'));
    });
  });

  describe('error handling', () => {
    it('should output error message when name is empty string in development mode', () => {
      jest.spyOn(console, 'warn').mockImplementation(() => {});

      process.env.NODE_ENV = 'development';

      renderHook(() => {
        const { control } = useForm();
        useFieldArray({ control, name: '' });
      });

      expect(console.warn).toBeCalledTimes(1);
    });

    it('should not output error message when name is empty string in production mode', () => {
      jest.spyOn(console, 'warn').mockImplementation(() => {});

      process.env.NODE_ENV = 'production';

      renderHook(() => {
        const { control } = useForm();
        useFieldArray({ control, name: '' });
      });

      expect(console.warn).not.toBeCalled();
    });

    it('should output error message when a conflicting fieldArray keyName is found in the fieldValues in development mode', () => {
      jest.spyOn(console, 'warn').mockImplementation(() => {});

      process.env.NODE_ENV = 'development';

      renderHook(() => {
        const { control } = useForm({
          defaultValues: {
            test: [{ id: '123' }],
          },
        });
        useFieldArray({ control, name: 'test' });
      });

      expect(console.warn).toBeCalledTimes(1);
    });

    it('should not output error message when a conflicting fieldArray keyName is found in the fieldValues in production mode', () => {
      jest.spyOn(console, 'warn').mockImplementation(() => {});

      process.env.NODE_ENV = 'production';

      renderHook(() => {
        const { control } = useForm({
          defaultValues: {
            test: [{ id: '123' }],
          },
        });
        useFieldArray({ control, name: 'test' });
      });

      expect(console.warn).toBeCalledTimes(0);
    });

    it('should throw custom error when control is not defined in development mode', () => {
      process.env.NODE_ENV = 'development';

      const { result } = renderHook(() => useFieldArray({ name: 'test' }));

      expect(result.error.message).toBe(
        '📋 useFieldArray is missing `control` prop. https://react-hook-form.com/api#useFieldArray',
      );
    });

    it('should throw TypeError when control is not defined in production mode', () => {
      process.env.NODE_ENV = 'production';

      const { result } = renderHook(() => useFieldArray({ name: 'test' }));

      expect(result.error.name).toBe(new TypeError().name);
    });

    it.each(['test', 'test[0].value'])(
      'should output error message when registered field name is %s in development environment',
      (name) => {
        jest.spyOn(console, 'warn').mockImplementation(() => {});

        process.env.NODE_ENV = 'development';

        const Component = () => {
          const { register, control } = useForm();
          const { fields, append } = useFieldArray({ name, control });

          return (
            <form>
              {fields.map((field, i) => (
                <input key={field.id} name={`${name}[${i}]`} ref={register()} />
              ))}
              <button type="button" onClick={() => append({})}>
                append
              </button>
            </form>
          );
        };

        render(<Component />);

        fireEvent.click(screen.getByRole('button', { name: /append/i }));

        expect(console.warn).toBeCalledTimes(1);
      },
    );

    it.each([
      ['test', 'key'],
      ['test[0].values', 'key'],
    ])(
      'should not output error message when registered field name is %s in development environment',
      (name, key) => {
        jest.spyOn(console, 'warn').mockImplementation(() => {});

        process.env.NODE_ENV = 'development';

        const Component = () => {
          const { register, control } = useForm();
          const { fields, append } = useFieldArray({ name, control });

          return (
            <form>
              {fields.map((field, i) => (
                <input
                  key={field.id}
                  name={`${name}[${i}].${key}`}
                  ref={register()}
                />
              ))}
              <button type="button" onClick={() => append({})}>
                append
              </button>
            </form>
          );
        };

        render(<Component />);

        fireEvent.click(screen.getByRole('button', { name: /append/i }));

        expect(console.warn).not.toBeCalled();
      },
    );

    it('should not output error message when registered field name is flat array in production environment', () => {
      jest.spyOn(console, 'warn').mockImplementation(() => {});

      process.env.NODE_ENV = 'production';

      const Component = () => {
        const { register, control } = useForm();
        const { fields, append } = useFieldArray({ name: 'test', control });

        return (
          <form>
            {fields.map((field, i) => (
              <input key={field.id} name={`test[${i}]`} ref={register()} />
            ))}
            <button type="button" onClick={() => append({})}>
              append
            </button>
          </form>
        );
      };

      render(<Component />);

      fireEvent.click(screen.getByRole('button', { name: /append/i }));

      expect(console.warn).not.toBeCalled();
    });
  });

  describe('with resolver', () => {
    it('should provide updated form value each action', async () => {
      let formData = {};
      const Component = () => {
        const {
          register,
          control,
          formState: { isValid },
        } = useForm<{
          data: string;
          test: { value: string }[];
        }>({
          resolver: (data) => {
            formData = data;
            return {
              values: {},
              errors: {},
            };
          },
        });
        const { fields, append } = useFieldArray({ name: 'test', control });

        return (
          <div>
            <input name="data" ref={register} defaultValue="test" />
            {fields.map((field, i) => (
              <input
                key={field.id}
                name={`test[${i}].value`}
                ref={register}
                defaultValue={field.value}
              />
            ))}
            <button onClick={() => append({ value: '' })}>append</button>
            <span>{isValid && 'valid'}</span>
          </div>
        );
      };

      render(<Component />);

      await waitFor(() => screen.getByText('valid'));

      await act(async () => {
        fireEvent.click(screen.getByRole('button'));
      });

      expect(formData).toEqual({
        data: 'test',
        test: [{ id: '0', value: '' }],
      });
    });

    it('should provide correct form data with nested field array', async () => {
      let formData: any = {};
      const Nested = ({
        index,
        control,
      }: {
        control: Control;
        index: number;
      }) => {
        const { fields, append } = useFieldArray({
          name: `test[${index}].nestedArray`,
          control,
        });

        return (
          <div>
            {fields.map((item, i) => (
              <input
                key={item.id}
                name={`test[${index}].nestedArray[${i}].value`}
                ref={control.register()}
                defaultValue={item.value}
              />
            ))}

            <button type={'button'} onClick={() => append({ value: 'test' })}>
              Append Nest
            </button>
          </div>
        );
      };

      const Component = () => {
        const {
          register,
          control,
          formState: { isValid },
        } = useForm<{
          test: {
            value: string;
            nestedArray: {
              value: string;
            }[];
          }[];
        }>({
          resolver: (data) => {
            formData = data;
            return {
              values: data,
              errors: {},
            };
          },
          mode: 'onChange',
          shouldUnregister: false,
          defaultValues: {
            test: [{ value: '1', nestedArray: [{ value: '2' }] }],
          },
        });
        const { fields, remove } = useFieldArray({
          name: 'test',
          control,
        });

        return (
          <form>
            {fields.map((item, i) => (
              <fieldset key={item.id}>
                <input
                  name={`test[${i}].value`}
                  ref={register()}
                  defaultValue={item.value}
                />

                <Nested control={control} index={i} />
                <button type={'button'} onClick={() => remove(i)}>
                  delete
                </button>
              </fieldset>
            ))}
            <span>{isValid && 'valid'}</span>
          </form>
        );
      };

      render(<Component />);

      fireEvent.click(screen.getByRole('button', { name: 'Append Nest' }));

      await waitFor(() => screen.getByText('valid'));

      expect(formData).toEqual({
        test: [
          {
            value: '1',
            nestedArray: [
              { id: '1', value: '2' },
              { id: '2', value: 'test' },
            ],
          },
        ],
      });

      fireEvent.click(screen.getByRole('button', { name: 'delete' }));

      expect(formData).toEqual({
        test: [],
      });
    });
  });

  describe('when component unMount', () => {
    it('should call removeFieldEventListenerAndRef when field variable is array', () => {
      let getValues: any;
      const Component = () => {
        const { register, control, getValues: tempGetValues } = useForm();
        const { fields, append } = useFieldArray({ name: 'test', control });
        getValues = tempGetValues;

        return (
          <div>
            {fields.map((_, i) => (
              <input
                key={i.toString()}
                name={`test[${i}].value`}
                ref={register}
              />
            ))}
            <button onClick={() => append({ value: '' })}>append</button>
          </div>
        );
      };

      const { unmount } = render(<Component />);

      const button = screen.getByRole('button', { name: /append/i });

      fireEvent.click(button);
      fireEvent.click(button);
      fireEvent.click(button);

      unmount();

      expect(getValues()).toEqual({});
    });

    it('should remove reset method when field array is unmouned', () => {
      const { result, unmount } = renderHook(() => {
        const { register, control } = useForm({
          defaultValues: {
            test: [{ value: 'default' }],
          },
        });
        const { fields, append } = useFieldArray({
          name: 'test',
          control,
        });
        return { register, control, fields, append };
      });

      const input = document.createElement('input');
      input.type = 'text';
      input.name = 'test[0].value';
      input.removeEventListener = jest.fn();

      result.current.register()(input);

      act(() => {
        result.current.append({ value: 'test' });
      });

      unmount();

      expect(result.current.fields).toEqual([
        { id: '0', value: '' },
        { id: '1', value: 'test' },
      ]);
      expect(input.removeEventListener).toHaveBeenCalled();
      expect(result.current.control.fieldArrayNamesRef.current).toEqual(
        new Set(),
      );
      expect(result.current.control.resetFieldArrayFunctionRef.current).toEqual(
        {},
      );
    });
  });

  describe('unregister', () => {
    it('should not unregister field if unregister method is triggered', () => {
      let getValues: any;
      const Component = () => {
        const {
          register,
          unregister,
          control,
          getValues: tempGetValues,
        } = useForm();
        const { fields, append } = useFieldArray({ name: 'test', control });
        getValues = tempGetValues;

        React.useEffect(() => {
          if (fields.length >= 3) {
            unregister('test');
          }
        }, [fields, unregister]);

        return (
          <div>
            {fields.map((_, i) => (
              <input
                key={i.toString()}
                name={`test[${i}].value`}
                ref={register}
              />
            ))}
            <button onClick={() => append({ value: '' })}>append</button>
          </div>
        );
      };

      render(<Component />);

      const button = screen.getByRole('button', { name: /append/i });

      fireEvent.click(button);
      fireEvent.click(button);
      fireEvent.click(button);

      expect(getValues()).toEqual({
        test: [{ value: '' }, { value: '' }, { value: '' }],
      });
    });
  });

  describe('with reset', () => {
    it('should reset with field array', () => {
      const { result } = renderHook(() => {
        const { register, reset, control } = useForm({
          defaultValues: {
            test: [{ value: 'default' }],
          },
        });
        const { fields, append } = useFieldArray({
          name: 'test',
          control,
        });
        return { register, reset, fields, append };
      });

      act(() => {
        result.current.append({ value: 'test' });
      });

      result.current.register({ type: 'text', name: 'test[0].value' });

      act(() => {
        result.current.reset();
      });

      expect(result.current.fields).toEqual([{ id: '3', value: 'default' }]);
    });

    it('should reset with field array with shouldUnregister set to false', () => {
      const { result } = renderHook(() => {
        const { register, reset, control } = useForm({
          defaultValues: {
            test: [{ value: 'default' }],
          },
          shouldUnregister: false,
        });
        const { fields, append } = useFieldArray({
          name: 'test',
          control,
        });
        return { register, reset, fields, append };
      });

      act(() => {
        result.current.append({ value: 'test' });
      });

      result.current.register({ type: 'text', name: 'test[0].value' });

      act(() => {
        result.current.reset();
      });

      expect(result.current.fields).toEqual([{ id: '3', value: 'default' }]);

      act(() => {
        result.current.reset({
          test: [{ value: 'data' }],
        });
      });

      expect(result.current.fields).toEqual([{ id: '5', value: 'data' }]);
    });

    it('should reset with async', async () => {
      const Nested = ({
        index,
        control,
      }: {
        control: Control;
        index: number;
      }) => {
        const { fields } = useFieldArray({
          name: `test[${index}].nestedArray`,
          control,
        });

        return (
          <div>
            {fields.map((item, i) => (
              <input
                key={item.id}
                name={`test[${index}].nestedArray[${i}].value`}
                ref={control.register()}
                defaultValue={item.value}
              />
            ))}
          </div>
        );
      };

      const Component = () => {
        const { register, reset, control } = useForm();
        const { fields } = useFieldArray({
          name: 'test',
          control,
        });

        React.useEffect(() => {
          setTimeout(() => {
            reset({
              test: [
                { value: '1', nestedArray: [{ value: '2' }] },
                { value: '3', nestedArray: [{ value: '4' }] },
              ],
            });
          });
        }, [reset]);

        return (
          <form>
            {fields.map((item, i) => (
              <fieldset key={item.id}>
                <input
                  name={`test[${i}].value`}
                  ref={register()}
                  defaultValue={item.value}
                />

                <Nested control={control} index={i} />
              </fieldset>
            ))}
          </form>
        );
      };

      render(<Component />);

      await waitFor(() =>
        expect(screen.getAllByRole('textbox')).toHaveLength(4),
      );
    });
  });

  describe('with setValue', () => {
    it.each(['isDirty', 'dirty'])(
      'should set name to dirtyFieldRef if array field values are different with default value when formState.%s is defined',
      (property) => {
        let setValue: any;
        let formState: any;
        const Component = () => {
          const {
            register,
            control,
            formState: tempFormState,
            setValue: tempSetValue,
            watch,
          } = useForm({
            defaultValues: {
              test: [
                { name: 'default' },
                { name: 'default1' },
                { name: 'default2' },
              ],
            },
          });
          const { fields } = useFieldArray({ name: 'test', control });
          watch();

          setValue = tempSetValue;
          formState = tempFormState;
          formState[property];

          return (
            <form>
              {fields.map((field, i) => (
                <input
                  name={`test[${i}].name`}
                  key={i.toString()}
                  ref={register()}
                  defaultValue={field.name}
                />
              ))}
            </form>
          );
        };

        render(<Component />);

        actComponent(() => {
          setValue(
            'test',
            [
              { name: 'default_update' },
              { name: 'default1' },
              { name: 'default2' },
            ],
            { shouldDirty: true },
          );
        });

        expect(formState.dirty).toEqual({
          test: [{ name: true }],
        });
        expect(formState.isDirty).toBeTruthy();
      },
    );

    it.each(['isDirty', 'dirty'])(
      'should unset name from dirtyFieldRef if array field values are not different with default value when formState.%s is defined',
      (property) => {
        let setValue: any;
        let formState: any;
        const Component = () => {
          const {
            register,
            control,
            formState: tempFormState,
            setValue: tempSetValue,
          } = useForm({
            defaultValues: {
              test: [
                { name: 'default' },
                { name: 'default1' },
                { name: 'default2' },
              ],
            },
          });
          const { fields } = useFieldArray({ name: 'test', control });

          setValue = tempSetValue;
          formState = tempFormState;
          formState[property];

          return (
            <form>
              {fields.map((field, i) => (
                <input
                  name={`test[${i}].name`}
                  key={i.toString()}
                  ref={register()}
                  defaultValue={field.name}
                />
              ))}
            </form>
          );
        };

        render(<Component />);

        actComponent(() => {
          setValue(
            'test',
            [
              { name: 'default_update' },
              { name: 'default1' },
              { name: 'default2' },
            ],
            { shouldDirty: true },
          );
        });

        expect(formState.dirty).toEqual({
          test: [{ name: true }],
        });
        expect(formState.isDirty).toBeTruthy();

        actComponent(() => {
          setValue(
            'test',
            [{ name: 'default' }, { name: 'default1' }, { name: 'default2' }],
            { shouldDirty: true },
          );
        });

        expect(formState.dirty).toEqual({
          test: [],
        });
        expect(formState.isDirty).toBeFalsy();
      },
    );

    it('should set nested field array correctly', () => {
      function NestedArray({
        control,
        name,
      }: {
        control: Control;
        name: string;
      }) {
        const { fields } = useFieldArray({ name, control });

        return (
          <ul>
            {fields.map((item, index) => (
              <Controller
                key={item.id}
                render={({ field }) => <input {...field} aria-label={'name'} />}
                name={`${name}[${index}].name`}
                control={control}
                defaultValue={item.name}
              />
            ))}
          </ul>
        );
      }

      function Component() {
        const { register, control, setValue } = useForm({
          defaultValues: {
            test: [
              {
                firstName: 'Bill',
                lastName: 'Luo',
                keyValue: [{ name: '1a' }, { name: '1c' }],
              },
            ],
          },
        });
        const { fields } = useFieldArray({
          control,
          name: 'test',
        });

        return (
          <form>
            {fields.map((item, index) => {
              return (
                <div key={item.id}>
                  <input
                    name={`test[${index}].firstName`}
                    aria-label={`test[${index}].firstName`}
                    defaultValue={`${item.firstName}`}
                    ref={register()}
                  />
                  <NestedArray
                    control={control}
                    name={`test[${index}].keyValue`}
                  />
                </div>
              );
            })}
            <button
              type="button"
              onClick={() => setValue('test[0].keyValue', [{ name: '2a' }])}
            >
              setValue
            </button>
          </form>
        );
      }

      render(<Component />);

      fireEvent.click(screen.getByRole('button', { name: 'setValue' }));

      const input = screen.getByLabelText('name') as HTMLInputElement;

      expect(input.value).toEqual('2a');

      expect(
        (screen.getByLabelText('test[0].firstName') as HTMLInputElement).value,
      ).toEqual('Bill');
    });
  });

  describe('append', () => {
    it('should append dirty fields correctly', async () => {
      let dirtyInputs = {};
      const Component = () => {
        const {
          register,
          control,
          formState: { dirty },
        } = useForm<{
          test: { value: string }[];
        }>({
          defaultValues: {
            test: [
              { value: 'plz change' },
              { value: 'dont change' },
              { value: 'dont change' },
            ],
          },
        });
        const { fields, append } = useFieldArray({
          control,
          name: 'test',
        });

        dirtyInputs = dirty;

        return (
          <form>
            {fields.map((field, i) => (
              <input
                key={field.id}
                name={`test[${i}].value`}
                ref={register()}
                defaultValue={field.value}
              />
            ))}
            <button type="button" onClick={() => append({ value: '' })}>
              append
            </button>
            {dirty.test?.length && 'dirty'}
          </form>
        );
      };

      render(<Component />);

      fireEvent.input(screen.getAllByRole('textbox')[0], {
        target: { value: 'test' },
      });
      fireEvent.blur(screen.getAllByRole('textbox')[0]);

      await waitFor(() => screen.getByText('dirty'));

      expect(dirtyInputs).toEqual({
        test: [{ value: true }],
      });

      fireEvent.click(screen.getByRole('button'));

      expect(dirtyInputs).toEqual({
        test: [{ value: true }, undefined, undefined, { value: true }],
      });
    });

    it('should append data into the fields', () => {
      const { result } = renderHook(() => {
        const { register, control } = useForm();
        const { fields, append } = useFieldArray({
          control,
          name: 'test',
        });

        return { register, fields, append };
      });

      act(() => {
        result.current.append({ test: 'test' });
      });

      expect(result.current.fields).toEqual([{ id: '0', test: 'test' }]);

      act(() => {
        result.current.append({ test: 'test1' });
      });

      expect(result.current.fields).toEqual([
        { id: '0', test: 'test' },
        { id: '1', test: 'test1' },
      ]);

      act(() => {
        result.current.append({});
      });

      expect(result.current.fields).toEqual([
        { id: '0', test: 'test' },
        { id: '1', test: 'test1' },
        { id: '2' },
      ]);

      act(() => {
        result.current.append([{ test: 'test2' }, { test: 'test3' }]);
      });

      expect(result.current.fields).toEqual([
        { id: '0', test: 'test' },
        { id: '1', test: 'test1' },
        { id: '2' },
        { id: '3', test: 'test2' },
        { id: '4', test: 'test3' },
      ]);
    });

    it('should update shallowFieldsStateRef during append action', async () => {
      const { result } = renderHook(() => {
        const { register, control } = useForm({
          shouldUnregister: false,
        });
        const { fields, append } = useFieldArray({
          control,
          name: 'test',
        });

        return { register, fields, append, control };
      });

      act(() => {
        result.current.append({ data: 'test' });
      });

      expect(result.current.control.shallowFieldsStateRef.current).toEqual({
        test: [{ data: 'test' }],
      });
    });

    it.each(['isDirty', 'dirtyFields'])(
      'should be dirty when value is appended with %s',
      () => {
        const { result } = renderHook(() => {
          const { register, formState, control } = useForm();
          const { fields, append } = useFieldArray({
            control,
            name: 'test',
          });

          return { register, formState, fields, append };
        });

        result.current.formState.isDirty;
        result.current.formState.dirty;

        act(() => {
          result.current.append({ value: 'test' });
        });

        act(() => {
          result.current.append({ value: 'test1' });
        });

        act(() => {
          result.current.append({ value: 'test2' });
        });

        expect(result.current.formState.isDirty).toBeTruthy();
        expect(result.current.formState.dirty).toEqual({
          test: [{ value: true }, { value: true }, { value: true }],
        });
      },
    );

    it('should trigger reRender when user is watching the all field array', () => {
      const watched: any[] = [];
      const Component = () => {
        const { register, watch, control } = useForm();
        const { fields, append } = useFieldArray({
          control,
          name: 'test',
        });
        watched.push(watch());

        return (
          <form>
            {fields.map((field, i) => (
              <input
                key={field.id}
                name={`test[${i}].value`}
                ref={register()}
                defaultValue={field.value}
              />
            ))}
            <button type="button" onClick={() => append({ value: '' })}>
              append
            </button>
          </form>
        );
      };

      render(<Component />);

      fireEvent.click(screen.getByRole('button', { name: /append/i }));

      expect(watched).toEqual([
        {}, // first render
        {}, // render inside useEffect in useFieldArray
        {}, // render inside append method
        { test: [{ value: '' }] }, // render inside useEffect in useFieldArray
      ]);
    });

    it('should focus if shouldFocus is true', () => {
      const Component = () => {
        const { register, control } = useForm({
          defaultValues: { test: [{ value: '1' }, { value: '2' }] },
        });
        const { fields, append } = useFieldArray({ control, name: 'test' });

        return (
          <form>
            {fields.map((field, i) => (
              <input
                key={field.id}
                name={`test[${i}].value`}
                ref={register()}
                defaultValue={field.value}
              />
            ))}
            <button type="button" onClick={() => append({ value: '3' })}>
              append
            </button>
          </form>
        );
      };

      render(<Component />);

      fireEvent.click(screen.getByRole('button', { name: /append/i }));

      const inputs = screen.getAllByRole('textbox');

      expect(inputs).toHaveLength(3);
      expect(document.activeElement).toEqual(inputs[2]);
    });

    it('should not focus if shouldFocus is false', () => {
      const Component = () => {
        const { register, control } = useForm({
          defaultValues: { test: [{ value: '1' }, { value: '2' }] },
        });
        const { fields, append } = useFieldArray({ control, name: 'test' });

        return (
          <form>
            {fields.map((field, i) => (
              <input
                key={field.id}
                name={`test[${i}].value`}
                ref={register()}
                defaultValue={field.value}
              />
            ))}
            <button type="button" onClick={() => append({ value: '3' }, false)}>
              append
            </button>
          </form>
        );
      };

      render(<Component />);

      fireEvent.click(screen.getByRole('button', { name: /append/i }));

      const inputs = screen.getAllByRole('textbox');

      expect(inputs).toHaveLength(3);
      expect(document.activeElement).toEqual(document.body);
    });

    it('should return watched value with watch API', async () => {
      const renderedItems: any = [];
      const Component = () => {
        const { watch, register, control } = useForm();
        const { fields, append } = useFieldArray({
          name: 'test',
          control,
        });
        const watched = watch('test', fields);
        renderedItems.push(watched);
        return (
          <div>
            {fields.map((field, i) => (
              <div key={`${field.id}`}>
                <input
                  name={`test[${i}].value`}
                  defaultValue={field.value}
                  ref={register()}
                />
              </div>
            ))}
            <button onClick={() => append({ value: 'test' })}>append</button>
          </div>
        );
      };

      render(<Component />);

      fireEvent.click(screen.getByRole('button', { name: /append/i }));

      await waitFor(() =>
        expect(renderedItems).toEqual([
          [],
          [],
          [{ id: '0', value: 'test' }],
          [{ value: 'test' }],
        ]),
      );
    });

    describe('with resolver', () => {
      it('should invoke resolver when formState.isValid true', async () => {
        const resolver = jest.fn().mockReturnValue({});

        const { result } = renderHook(() => {
          const { formState, control } = useForm({
            mode: VALIDATION_MODE.onChange,
            resolver,
          });
          const { append } = useFieldArray({ control, name: 'test' });
          return { formState, append };
        });

        result.current.formState.isValid;

        await act(async () => {
          result.current.append({ value: '1' });
        });

        expect(resolver).toBeCalledWith(
          {
            test: [{ id: '0', value: '1' }],
          },
          undefined,
          false,
        );
      });

      it('should not invoke resolver when formState.isValid false', () => {
        const resolver = jest.fn().mockReturnValue({});

        const { result } = renderHook(() => {
          const { formState, control } = useForm({
            mode: VALIDATION_MODE.onChange,
            resolver,
          });
          const { append } = useFieldArray({ control, name: 'test' });
          return { formState, append };
        });

        act(() => {
          result.current.append({ value: '1' });
        });

        expect(resolver).not.toBeCalled();
      });
    });
  });

  describe('prepend', () => {
    it('should pre-append data into the fields', () => {
      const { result } = renderHook(() => {
        const { control, formState } = useForm();
        const { fields, prepend } = useFieldArray({
          control,
          name: 'test',
        });

        return { formState, fields, prepend };
      });

      act(() => {
        result.current.prepend({ test: 'test' });
      });

      expect(result.current.fields).toEqual([{ id: '0', test: 'test' }]);

      act(() => {
        result.current.prepend({ test: 'test1' });
      });

      expect(result.current.fields).toEqual([
        { id: '1', test: 'test1' },
        { id: '0', test: 'test' },
      ]);

      act(() => {
        result.current.prepend({});
      });

      expect(result.current.fields).toEqual([
        { id: '2' },
        { id: '1', test: 'test1' },
        { id: '0', test: 'test' },
      ]);

      act(() => {
        result.current.prepend([{ test: 'test2' }, { test: 'test3' }]);
      });

      expect(result.current.fields).toEqual([
        { id: '3', test: 'test2' },
        { id: '4', test: 'test3' },
        { id: '2' },
        { id: '1', test: 'test1' },
        { id: '0', test: 'test' },
      ]);
    });

    it.each(['isDirty', 'dirtyFields'])(
      'should be dirty when value is prepended with %s',
      () => {
        const { result } = renderHook(() => {
          const { register, formState, control } = useForm();
          const { fields, prepend } = useFieldArray({
            control,
            name: 'test',
          });

          return { register, formState, fields, prepend };
        });

        result.current.formState.isDirty;
        result.current.formState.dirty;

        act(() => {
          result.current.prepend({ value: 'test' });
        });

        act(() => {
          result.current.prepend({ value: 'test1' });
        });

        act(() => {
          result.current.prepend({ value: 'test2' });
        });

        expect(result.current.formState.isDirty).toBeTruthy();
        expect(result.current.formState.dirty).toEqual({
          test: [{ value: true }, { value: true }, { value: true }],
        });
      },
    );

    it('should set prepended values to formState.touched', () => {
      let touched: any;

      const Component = () => {
        const { register, formState, control } = useForm();
        const { fields, prepend } = useFieldArray({
          control,
          name: 'test',
        });

        touched = formState.touched;

        return (
          <form>
            {fields.map((field, i) => (
              <input
                key={field.id}
                name={`test[${i}].value`}
                ref={register()}
              />
            ))}
            <button
              type="button"
              onClick={() => prepend({ value: `test${1}` })}
            >
              prepend
            </button>
          </form>
        );
      };

      render(<Component />);

      fireEvent.click(screen.getByRole('button', { name: /prepend/i }));

      fireEvent.blur(screen.getAllByRole('textbox')[0]);

      fireEvent.click(screen.getByRole('button', { name: /prepend/i }));
      fireEvent.click(screen.getByRole('button', { name: /prepend/i }));

      expect(touched).toEqual({
        test: [undefined, { value: true }, { value: true }],
      });
    });

    it('should prepend error', async () => {
      let errors: any;
      const Component = () => {
        const {
          register,
          formState: { errors: tempErrors },
          handleSubmit,
          control,
        } = useForm();
        const { fields, prepend } = useFieldArray({
          control,
          name: 'test',
        });
        errors = tempErrors;

        return (
          <form onSubmit={handleSubmit(() => {})}>
            {fields.map((field, i) => (
              <input
                key={field.id}
                ref={register({ required: true })}
                name={`test[${i}].value`}
                defaultValue={field.value}
              />
            ))}
            <button type="button" onClick={() => prepend({ value: '' })}>
              prepend
            </button>
            <button>submit</button>
          </form>
        );
      };

      render(<Component />);

      fireEvent.click(screen.getByRole('button', { name: /prepend/i }));

      expect(errors.test).toBeUndefined();

      await actComponent(async () => {
        fireEvent.click(screen.getByRole('button', { name: /submit/i }));
      });

      fireEvent.click(screen.getByRole('button', { name: /prepend/i }));

      expect(errors.test).toHaveLength(2);
    });

    it('should trigger reRender when user is watching the all field array', () => {
      const watched: any[] = [];
      const Component = () => {
        const { register, watch, control } = useForm();
        const { fields, prepend } = useFieldArray({
          control,
          name: 'test',
        });
        watched.push(watch());

        return (
          <form>
            {fields.map((field, i) => (
              <input
                key={field.id}
                name={`test[${i}].value`}
                ref={register()}
                defaultValue={field.value}
              />
            ))}
            <button type="button" onClick={() => prepend({ value: '' })}>
              prepend
            </button>
          </form>
        );
      };

      render(<Component />);

      fireEvent.click(screen.getByRole('button', { name: 'prepend' }));

      expect(watched).toEqual([
        {}, // first render
        {}, // render inside useEffect in useFieldArray
        {}, // render inside prepend method
        { test: [{ value: '' }] }, // render inside useEffect in useFieldArray
      ]);
    });

    it('should return watched value with watch API', async () => {
      const renderedItems: any = [];
      const Component = () => {
        const { watch, register, control } = useForm();
        const { fields, append, prepend } = useFieldArray({
          name: 'test',
          control,
        });
        const watched = watch('test', fields);
        const isPrepended = React.useRef(false);
        if (isPrepended.current) {
          renderedItems.push(watched);
        }
        return (
          <div>
            {fields.map((field, i) => (
              <div key={`${field.id}`}>
                <input
                  name={`test[${i}].value`}
                  defaultValue={field.value}
                  ref={register()}
                />
              </div>
            ))}
            <button onClick={() => append({ value: '' })}>append</button>
            <button
              onClick={() => {
                prepend({ value: 'test' });
                isPrepended.current = true;
              }}
            >
              prepend
            </button>
          </div>
        );
      };

      render(<Component />);

      fireEvent.click(screen.getByRole('button', { name: /append/i }));
      fireEvent.click(screen.getByRole('button', { name: /append/i }));

      const inputs = screen.getAllByRole('textbox');

      fireEvent.input(inputs[0], {
        target: { name: 'test[0].value', value: '111' },
      });
      fireEvent.input(inputs[1], {
        target: { name: 'test[1].value', value: '222' },
      });

      fireEvent.click(screen.getByRole('button', { name: /prepend/i }));

      await waitFor(() =>
        expect(renderedItems).toEqual([
          [
            { id: '2', value: 'test' },
            { id: '0', value: '111' },
            { id: '1', value: '222' },
          ],
          [{ value: 'test' }, { value: '111' }, { value: '222' }],
        ]),
      );
    });

    it('should focus if shouldFocus is true', () => {
      const Component = () => {
        const { register, control } = useForm({
          defaultValues: {
            test: [{ value: '1' }, { value: '2' }],
          },
        });
        const { fields, prepend } = useFieldArray({ name: 'test', control });

        return (
          <form>
            {fields.map((field, i) => (
              <input
                key={field.id}
                name={`test[${i}].value`}
                ref={register()}
                defaultValue={field.value}
              />
            ))}
            <button type="button" onClick={() => prepend({ value: '' })}>
              prepend
            </button>
          </form>
        );
      };

      render(<Component />);

      fireEvent.click(screen.getByRole('button', { name: /prepend/i }));

      const inputs = screen.getAllByRole('textbox');

      expect(inputs).toHaveLength(3);
      expect(document.activeElement).toEqual(inputs[0]);
    });

    it('should not focus if shouldFocus is false', () => {
      const Component = () => {
        const { register, control } = useForm({
          defaultValues: {
            test: [{ value: '1' }, { value: '2' }],
          },
        });
        const { fields, prepend } = useFieldArray({ name: 'test', control });

        return (
          <form>
            {fields.map((field, i) => (
              <input
                key={field.id}
                name={`test[${i}].value`}
                ref={register()}
                defaultValue={field.value}
              />
            ))}
            <button type="button" onClick={() => prepend({ value: '' }, false)}>
              prepend
            </button>
          </form>
        );
      };

      render(<Component />);

      fireEvent.click(screen.getByRole('button', { name: /prepend/i }));

      const inputs = screen.getAllByRole('textbox');

      expect(inputs).toHaveLength(3);
      expect(document.activeElement).toEqual(document.body);
    });

    it('should remove event listener', () => {
      jest.spyOn(HTMLInputElement.prototype, 'removeEventListener');

      const Component = () => {
        const { register, control } = useForm();
        const { fields, append, prepend } = useFieldArray({
          control,
          name: 'test',
        });

        return (
          <form>
            {fields.map((field, i) => (
              <input
                key={field.id}
                name={`test[${i}].value`}
                ref={register()}
              />
            ))}
            <button type="button" onClick={() => append({ value: `test${1}` })}>
              append
            </button>
            <button
              type="button"
              onClick={() => prepend({ value: `test${1}` })}
            >
              prepend
            </button>
          </form>
        );
      };

      render(<Component />);

      fireEvent.click(screen.getByRole('button', { name: /append/i }));
      fireEvent.click(screen.getByRole('button', { name: /append/i }));
      fireEvent.click(screen.getByRole('button', { name: /prepend/i }));

      expect(
        HTMLInputElement.prototype.removeEventListener,
      ).toHaveBeenCalledTimes(6);
    });

    describe('with resolver', () => {
      it('should invoke resolver when formState.isValid true', async () => {
        const resolver = jest.fn().mockReturnValue({});

        const { result } = renderHook(() => {
          const { formState, control } = useForm({
            mode: VALIDATION_MODE.onChange,
            resolver,
          });
          const { prepend } = useFieldArray({ control, name: 'test' });
          return { formState, prepend };
        });

        result.current.formState.isValid;

        await act(async () => {
          result.current.prepend({ value: '1' });
        });

        expect(resolver).toBeCalledWith(
          {
            test: [{ id: '0', value: '1' }],
          },
          undefined,
          false,
        );
      });

      it('should not invoke resolver when formState.isValid false', () => {
        const resolver = jest.fn().mockReturnValue({});

        const { result } = renderHook(() => {
          const { formState, control } = useForm({
            mode: VALIDATION_MODE.onChange,
            resolver,
          });
          const { prepend } = useFieldArray({ control, name: 'test' });
          return { formState, prepend };
        });

        act(() => {
          result.current.prepend({ value: '1' });
        });

        expect(resolver).not.toBeCalled();
      });
    });
  });

  describe('remove', () => {
    it('should update isDirty formState when item removed', () => {
      let formState: any;
      const Component = () => {
        const { register, control, formState: tempFormState } = useForm({
          defaultValues: {
            test: [{ name: 'default' }],
          },
        });
        const { fields, remove, append } = useFieldArray({
          name: 'test',
          control,
        });

        formState = tempFormState;
        formState.isDirty;

        return (
          <form>
            {fields.map((field, i) => (
              <div key={i.toString()}>
                <input
                  name={`test[${i}].name`}
                  ref={register()}
                  defaultValue={field.name}
                />
                <button type={'button'} onClick={() => remove(i)}>
                  remove
                </button>
              </div>
            ))}

            <button
              type={'button'}
              onClick={() =>
                append({
                  name: '',
                })
              }
            >
              append
            </button>
          </form>
        );
      };

      render(<Component />);

      expect(formState.isDirty).toBeFalsy();

      fireEvent.click(screen.getByRole('button', { name: /append/i }));

      expect(formState.isDirty).toBeTruthy();

      fireEvent.click(screen.getAllByRole('button', { name: /remove/i })[1]);

      expect(formState.isDirty).toBeFalsy();
    });

    it('should update isValid formState when item removed', async () => {
      let formState: any;
      const Component = () => {
        const { register, control, formState: tempFormState } = useForm({
          mode: 'onChange',
          defaultValues: {
            test: [{ name: 'default' }],
          },
        });
        const { fields, remove, append } = useFieldArray({
          name: 'test',
          control,
        });

        formState = tempFormState;

        formState.isValid;

        return (
          <form>
            {fields.map((field, i) => (
              <div key={i.toString()}>
                <input
                  name={`test[${i}].name`}
                  ref={register({ required: true })}
                  defaultValue={field.name}
                />
                <button type={'button'} onClick={() => remove(i)}>
                  remove
                </button>
              </div>
            ))}

            <button
              type={'button'}
              onClick={() =>
                append({
                  name: '',
                })
              }
            >
              append
            </button>
          </form>
        );
      };

      render(<Component />);

      await actComponent(async () => {
        await fireEvent.click(screen.getByRole('button', { name: /append/i }));
      });

      expect(formState.isValid).toBeFalsy();

      await actComponent(async () => {
        await fireEvent.click(
          screen.getAllByRole('button', { name: /remove/i })[1],
        );
      });

      expect(formState.isValid).toBeTruthy();
    });

    it('should remove field according index', () => {
      const { result } = renderHook(() => {
        const { control } = useForm({
          defaultValues: {
            test: [{ value: 'default' }],
          },
        });
        return useFieldArray({
          control,
          name: 'test',
        });
      });

      act(() => {
        result.current.append({ value: 'test' });
      });

      act(() => {
        result.current.remove(1);
      });

      expect(result.current.fields).toEqual([{ id: '0', value: 'default' }]);

      act(() => {
        result.current.remove(0);
      });

      expect(result.current.fields).toEqual([]);
    });

    it('should remove all field', () => {
      const { result } = renderHook(() => {
        const { control } = useForm({
          defaultValues: {
            test: [{ value: 'default' }],
          },
        });
        return useFieldArray({
          control,
          name: 'test',
        });
      });

      act(() => {
        result.current.append({ value: 'test' });
      });

      act(() => {
        result.current.remove();
      });

      expect(result.current.fields).toEqual([]);
    });

    it('should remove specific fields when index is array', () => {
      const { result } = renderHook(() => {
        const { control } = useForm({
          defaultValues: {
            test: [{ value: 'default' }],
          },
        });
        return useFieldArray({
          control,
          name: 'test',
        });
      });

      act(() => {
        result.current.append({ value: 'test' });
      });

      act(() => {
        result.current.remove([0, 1]);
      });

      expect(result.current.fields).toEqual([]);
    });

    it.each(['isDirty', 'dirtyFields'])(
      'should be dirty when value is remove with %s',
      () => {
        const { result } = renderHook(() => {
          const { register, formState, control } = useForm({
            defaultValues: {
              test: [{ value: 'default' }],
            },
          });
          const { fields, append, remove } = useFieldArray({
            control,
            name: 'test',
          });

          return { register, formState, fields, append, remove };
        });

        result.current.formState.isDirty;
        result.current.formState.dirty;

        act(() => {
          result.current.append({ value: 'test' });
        });

        act(() => {
          result.current.append({ value: 'test' });
        });

        act(() => {
          result.current.remove(0);
        });

        expect(result.current.formState.isDirty).toBeTruthy();
        expect(result.current.formState.dirty).toEqual({
          test: [{ value: true }, { value: true }],
        });

        act(() => {
          result.current.remove();
        });

        expect(result.current.formState.isDirty).toBeTruthy();
        expect(result.current.formState.dirty).toEqual({
          test: [{ value: true }],
        });
      },
    );

    it('should remove values from formState.touched', () => {
      let touched: any;

      const Component = () => {
        const { register, formState, control } = useForm();
        const { fields, append, remove } = useFieldArray({
          control,
          name: 'test',
        });

        touched = formState.touched;

        return (
          <form>
            {fields.map((field, i) => (
              <input
                key={field.id}
                name={`test[${i}].value`}
                ref={register()}
              />
            ))}
            <button type="button" onClick={() => append({ value: 'append' })}>
              append
            </button>
            <button type="button" onClick={() => remove(0)}>
              remove
            </button>
            <button type="button" onClick={() => remove()}>
              remove all
            </button>
          </form>
        );
      };

      render(<Component />);

      fireEvent.click(screen.getByRole('button', { name: /append/i }));
      fireEvent.click(screen.getByRole('button', { name: /append/i }));
      fireEvent.click(screen.getByRole('button', { name: /append/i }));

      const inputs = screen.getAllByRole('textbox');

      fireEvent.blur(inputs[0]);
      fireEvent.blur(inputs[1]);
      fireEvent.blur(inputs[2]);

      expect(touched).toEqual({
        test: [{ value: true }, { value: true }, { value: true }],
      });

      fireEvent.click(screen.getByRole('button', { name: 'remove' }));

      expect(touched).toEqual({
        test: [{ value: true }, { value: true }],
      });

      fireEvent.click(screen.getByRole('button', { name: 'remove all' }));

      expect(touched).toEqual({});
    });

    it('should remove specific field if isValid is true', async () => {
      let isValid: any;
      const Component = () => {
        const { register, formState, control } = useForm({
          mode: VALIDATION_MODE.onChange,
        });
        const { fields, append, remove } = useFieldArray({
          control,
          name: 'test',
        });
        isValid = formState.isValid;

        return (
          <form>
            {fields.map((field, i) => (
              <input
                key={field.id}
                ref={register({ required: true })}
                name={`test[${i}].value`}
              />
            ))}
            <button type="button" onClick={() => append({ value: '' })}>
              append
            </button>
            <button type="button" onClick={() => remove(1)}>
              remove
            </button>
          </form>
        );
      };

      render(<Component />);

      await actComponent(async () => {
        fireEvent.click(screen.getByRole('button', { name: /append/i }));
      });

      await actComponent(async () => {
        fireEvent.click(screen.getByRole('button', { name: /append/i }));
      });

      await actComponent(async () => {
        fireEvent.click(screen.getByRole('button', { name: /append/i }));
      });

      await actComponent(async () => {
        fireEvent.click(screen.getByRole('button', { name: /append/i }));
      });

      expect(isValid).toBeFalsy();

      const inputs = screen.getAllByRole('textbox');

      await actComponent(async () => {
        fireEvent.input(inputs[0], {
          target: { value: 'test' },
        });
      });

      /**
       * we should not enter value to the second input field.
       * Because we have checked if valid field move to removed field position or not.
       *
       * await actComponent(async () => {
       *   fireEvent.input(inputs[1], {
       *     target: { value: 'test' },
       *   });
       * });
       */

      await actComponent(async () => {
        fireEvent.input(inputs[2], {
          target: { value: 'test' },
        });
      });

      await actComponent(async () => {
        fireEvent.input(inputs[3], {
          target: { value: 'test' },
        });
      });

      expect(isValid).toBeFalsy();

      await actComponent(async () => {
        fireEvent.click(screen.getByRole('button', { name: 'remove' }));
      });

      expect(isValid).toBeTruthy();
    });

    it('should remove all field if isValid is true', async () => {
      let isValid: any;
      const Component = () => {
        const { register, formState, control } = useForm({
          mode: VALIDATION_MODE.onChange,
        });
        const { fields, append, remove } = useFieldArray({
          control,
          name: 'test',
        });
        isValid = formState.isValid;

        return (
          <form>
            {fields.map((field, i) => (
              <input
                key={field.id}
                ref={register({ required: true })}
                name={`test[${i}].value`}
              />
            ))}
            <button type="button" onClick={() => append({ value: '' })}>
              append
            </button>
            <button type="button" onClick={() => remove()}>
              remove
            </button>
          </form>
        );
      };

      render(<Component />);

      await actComponent(async () => {
        fireEvent.click(screen.getByRole('button', { name: /append/i }));
      });

      await actComponent(async () => {
        fireEvent.click(screen.getByRole('button', { name: /append/i }));
      });

      await actComponent(async () => {
        fireEvent.click(screen.getByRole('button', { name: /append/i }));
      });

      expect(isValid).toBeFalsy();

      await actComponent(async () => {
        fireEvent.click(screen.getByRole('button', { name: 'remove' }));
      });

      expect(isValid).toBeTruthy();
    });

    it('should remove error', async () => {
      let errors: any;
      const Component = () => {
        const {
          register,
          formState: { errors: tempErrors },
          handleSubmit,
          control,
        } = useForm();
        const { fields, append, remove } = useFieldArray({
          control,
          name: 'test',
        });
        errors = tempErrors;

        return (
          <form onSubmit={handleSubmit(() => {})}>
            {fields.map((field, i) => (
              <input
                key={field.id}
                name={`test[${i}].value`}
                ref={register({ required: true })}
              />
            ))}
            <button type="button" onClick={() => append({ value: '' })}>
              append
            </button>
            <button type="button" onClick={() => remove(0)}>
              remove
            </button>
            <button type="button" onClick={() => remove()}>
              remove all
            </button>
            <button>submit</button>
          </form>
        );
      };

      render(<Component />);

      fireEvent.click(screen.getByRole('button', { name: /append/i }));
      fireEvent.click(screen.getByRole('button', { name: /append/i }));
      fireEvent.click(screen.getByRole('button', { name: /append/i }));

      await actComponent(async () => {
        fireEvent.click(screen.getByRole('button', { name: /submit/i }));
      });

      fireEvent.click(screen.getByRole('button', { name: 'remove' }));

      expect(errors.test).toHaveLength(2);

      fireEvent.click(screen.getByRole('button', { name: 'remove all' }));

      expect(errors.test).toBeUndefined();
    });

    it('should remove nested field array error', async () => {
      let mockKey = 0;
      const Nested = ({
        register,
        errors,
        control,
        index,
      }: {
        register: (rules?: RegisterOptions) => (ref: HTMLInputElement) => void;
        control: Control;
        errors: DeepMap<Record<string, any>, FieldError>;
        index: number;
      }) => {
        const { fields, append, remove } = useFieldArray({
          name: `test[${index}].nested`,
          control,
        });
        return (
          <fieldset>
            {fields.map((field, i) => (
              <div key={field.id}>
                <input
                  name={`test[${index}].nested[${i}].test`}
                  ref={register({ required: 'required' })}
                />
                {errors?.test &&
                  errors.test[index]?.nested &&
                  errors.test[index].nested[i]?.test && (
                    <span data-testid="nested-error">
                      {errors.test[index].nested[i].test.message}
                    </span>
                  )}
                <button onClick={() => remove(i)}>nested delete</button>
              </div>
            ))}
            <button onClick={() => append({ test: 'test', key: mockKey++ })}>
              nested append
            </button>
          </fieldset>
        );
      };
      const callback = jest.fn();
      const Component = () => {
        const {
          register,
          formState: { errors },
          handleSubmit,
          control,
        } = useForm({
          defaultValues: {
            test: [{ nested: [{ test: '', key: mockKey }] as any }],
          },
        });
        const { fields } = useFieldArray({ name: 'test', control });
        return (
          <form onSubmit={handleSubmit(callback)}>
            {fields.map((_, i) => (
              <Nested
                key={i.toString()}
                register={register}
                errors={errors}
                control={control}
                index={i}
              />
            ))}
            <button>submit</button>
          </form>
        );
      };

      render(<Component />);

      await actComponent(async () => {
        await fireEvent.click(screen.getByRole('button', { name: /submit/i }));
      });

      expect(screen.queryByTestId('nested-error')).toBeInTheDocument();

      await actComponent(async () => {
        await fireEvent.click(
          screen.getByRole('button', { name: /nested delete/i }),
        );
      });

      expect(screen.queryByTestId('nested-error')).not.toBeInTheDocument();

      await actComponent(async () => {
        await fireEvent.click(
          screen.getByRole('button', { name: /nested append/i }),
        );
      });

      expect(screen.queryByTestId('nested-error')).not.toBeInTheDocument();
    });

    it('should trigger reRender when user is watching the all field array', () => {
      const watched: any[] = [];
      const Component = () => {
        const { register, watch, control } = useForm();
        const { fields, append, remove } = useFieldArray({
          control,
          name: 'test',
        });
        watched.push(watch());

        return (
          <form>
            {fields.map((field, i) => (
              <input
                key={field.id}
                name={`test[${i}].value`}
                defaultValue={field.value}
                ref={register()}
              />
            ))}
            <button type="button" onClick={() => append({ value: '' })}>
              append
            </button>
            <button type="button" onClick={() => remove(0)}>
              remove
            </button>
          </form>
        );
      };

      render(<Component />);

      fireEvent.click(screen.getByRole('button', { name: 'append' }));

      fireEvent.click(screen.getByRole('button', { name: 'remove' }));

      expect(watched).toEqual([
        {}, // first render
        {}, // render inside useEffect in useFieldArray
        {}, // render inside append method
        { test: [{ value: '' }] }, // render inside useEffect in useFieldArray
        {}, // render inside remove method
        {}, // render inside useEffect in useFieldArray
      ]);
    });

    it('should return watched value with watch API', async () => {
      const renderedItems: any = [];
      const Component = () => {
        const { watch, register, control } = useForm();
        const { fields, append, remove } = useFieldArray({
          name: 'test',
          control,
        });
        const watched = watch('test', fields);
        const isRemoved = React.useRef(false);
        if (isRemoved.current) {
          renderedItems.push(watched);
        }
        return (
          <div>
            {fields.map((field, i) => (
              <div key={`${field.id}`}>
                <input name={`test[${i}].value`} ref={register()} />
              </div>
            ))}
            <button onClick={() => append({ value: '' })}>append</button>
            <button
              onClick={() => {
                remove(2);
                isRemoved.current = true;
              }}
            >
              remove
            </button>
          </div>
        );
      };

      render(<Component />);

      fireEvent.click(screen.getByRole('button', { name: /append/i }));
      fireEvent.click(screen.getByRole('button', { name: /append/i }));
      fireEvent.click(screen.getByRole('button', { name: /append/i }));

      const inputs = screen.getAllByRole('textbox');

      fireEvent.input(inputs[0], {
        target: { name: 'test[0].value', value: '111' },
      });
      fireEvent.input(inputs[1], {
        target: { name: 'test[1].value', value: '222' },
      });
      fireEvent.input(inputs[2], {
        target: { name: 'test[2].value', value: '333' },
      });

      fireEvent.click(screen.getByRole('button', { name: /remove/i }));

      await waitFor(() =>
        expect(renderedItems).toEqual([
          [
            { id: '0', value: '111' },
            { id: '1', value: '222' },
          ],
          [{ value: '111' }, { value: '222' }],
        ]),
      );
    });

    it('should remove event listener', () => {
      jest.spyOn(HTMLInputElement.prototype, 'removeEventListener');

      const Component = () => {
        const { register, control } = useForm({
          defaultValues: { test: [{ value: 'test' }] },
        });
        const { fields, remove } = useFieldArray({
          control,
          name: 'test',
        });

        return (
          <form>
            {fields.map((field, i) => (
              <input
                key={field.id}
                name={`test[${i}].value`}
                ref={register()}
              />
            ))}
            <button type="button" onClick={() => remove(0)}>
              remove
            </button>
          </form>
        );
      };

      render(<Component />);

      fireEvent.click(screen.getByRole('button', { name: /remove/i }));

      expect(
        HTMLInputElement.prototype.removeEventListener,
      ).toHaveBeenCalledTimes(3);
    });

    it('should remove dirty fields with nested field inputs', () => {
      const { result } = renderHook(() => {
        const { register, formState, control } = useForm({
          defaultValues: {
            test: {
              data: [{ value: 'default' }],
            },
          },
        });
        const { fields, append, remove } = useFieldArray({
          control,
          name: 'test.data',
        });

        return { register, formState, fields, append, remove };
      });

      result.current.formState.dirty as Record<string, any>;
      result.current.formState.isDirty;

      act(() => {
        result.current.append({ value: 'test' });
      });

      expect(result.current.formState.isDirty).toBeTruthy();
      expect(result.current.formState.dirty).toEqual({
        test: { data: [undefined, { value: true }] },
      });

      act(() => {
        result.current.remove(1);
      });

      expect(result.current.formState.isDirty).toBeFalsy();
      expect(result.current.formState.dirty).toEqual({});
    });

    it('should remove Controller by index without error', () => {
      const Component = () => {
        const { control, handleSubmit } = useForm({
          defaultValues: {
            test: [],
          },
        });
        const { fields, append, remove } = useFieldArray({
          control,
          name: 'test',
        });

        return (
          <form onSubmit={handleSubmit(() => {})}>
            <ul>
              {fields.map((item, index) => {
                return (
                  <li key={item.id}>
                    <Controller
                      render={({ field }) => <input {...field} />}
                      name={`test[${index}].firstName`}
                      control={control}
                      defaultValue={item.firstName} // make sure to set up defaultValue
                    />
                    <button type="button" onClick={() => remove(index)}>
                      delete
                    </button>
                  </li>
                );
              })}
            </ul>
            <section>
              <button
                type="button"
                onClick={() => {
                  append({ firstName: 'appendBill' });
                }}
              >
                append
              </button>
            </section>

            <input type="submit" />
          </form>
        );
      };

      render(<Component />);

      actComponent(() => {
        fireEvent.click(screen.getByRole('button', { name: 'append' }));
      });
      actComponent(() => {
        fireEvent.click(screen.getByRole('button', { name: 'append' }));
      });
      actComponent(() => {
        fireEvent.click(screen.getByRole('button', { name: 'append' }));
      });
      actComponent(() => {
        fireEvent.click(screen.getByRole('button', { name: 'append' }));
      });

      actComponent(() => {
        fireEvent.click(screen.getAllByRole('button', { name: 'delete' })[1]);
      });
      actComponent(() => {
        fireEvent.click(screen.getAllByRole('button', { name: 'delete' })[1]);
      });
      actComponent(() => {
        fireEvent.click(screen.getAllByRole('button', { name: 'delete' })[1]);
      });
      actComponent(() => {
        fireEvent.click(screen.getAllByRole('button', { name: 'delete' })[0]);
      });
    });

    it("should not reset Controller's value during remove when Field Array name is already registered", () => {
      function Component() {
        const { control, handleSubmit } = useForm({
          defaultValues: {
            test: [{ firstName: 'Bill', lastName: '' }],
          },
        });
        const { fields, append, remove } = useFieldArray({
          control,
          name: 'test',
        });

        return (
          <form onSubmit={handleSubmit(() => {})}>
            <ul>
              {fields.map((item, index) => {
                return (
                  <li key={item.id}>
                    <Controller
                      name={`test[${index}].lastName`}
                      control={control}
                      defaultValue={item.lastName} // make sure to set up defaultValue
                      render={(props: any) => <input {...props} />}
                    />
                    <button type="button" onClick={() => remove(index)}>
                      Delete
                    </button>
                  </li>
                );
              })}
            </ul>
            <button
              type="button"
              onClick={() => {
                append({ firstName: 'appendBill', lastName: 'appendLuo' });
              }}
            >
              append
            </button>
          </form>
        );
      }

      render(<Component />);

      fireEvent.input(screen.getAllByRole('textbox')[0], {
        target: { name: 'test[0].lastName', value: '111' },
      });

      fireEvent.click(screen.getByRole('button', { name: 'append' }));

      fireEvent.click(screen.getAllByRole('button', { name: 'Delete' })[1]);

      expect(
        (screen.getAllByRole('textbox')[0] as HTMLInputElement).value,
      ).toEqual('111');
    });

    describe('with resolver', () => {
      it('should invoke resolver when formState.isValid true', async () => {
        const resolver = jest.fn().mockReturnValue({});

        const { result } = renderHook(() => {
          const { formState, control } = useForm({
            mode: VALIDATION_MODE.onChange,
            resolver,
            defaultValues: {
              test: [{ value: 'test' }],
            },
          });
          const { remove } = useFieldArray({ control, name: 'test' });
          return { formState, remove };
        });

        result.current.formState.isValid;

        await act(async () => {
          result.current.remove(0);
        });

        expect(resolver).toBeCalledWith(
          {
            test: [],
          },
          undefined,
          false,
        );
      });

      it('should not invoke resolver when formState.isValid false', () => {
        const resolver = jest.fn().mockReturnValue({});

        const { result } = renderHook(() => {
          const { formState, control } = useForm({
            mode: VALIDATION_MODE.onChange,
            resolver,
            defaultValues: {
              test: [{ value: 'test' }],
            },
          });
          const { remove } = useFieldArray({ control, name: 'test' });
          return { formState, remove };
        });

        act(() => {
          result.current.remove(0);
        });

        expect(resolver).not.toBeCalled();
      });
    });
  });

  describe('insert', () => {
    it('should insert data at index with single value', () => {
      const { result } = renderHook(() => {
        const { control } = useForm({
          defaultValues: {
            test: [{ test: '1' }, { test: '2' }],
          },
        });
        const { fields, insert } = useFieldArray({
          control,
          name: 'test',
        });
        return { fields, insert };
      });

      act(() => {
        result.current.insert(1, { test: '3' });
      });

      expect(result.current.fields).toEqual([
        { id: '0', test: '1' },
        { id: '2', test: '3' },
        { id: '1', test: '2' },
      ]);
    });

    it('should insert data at index with array value', () => {
      const { result } = renderHook(() => {
        const { control } = useForm({
          defaultValues: {
            test: [{ test: '1' }, { test: '2' }],
          },
        });
        const { fields, insert } = useFieldArray({
          control,
          name: 'test',
        });
        return { fields, insert };
      });

      act(() => {
        result.current.insert(1, [{ test: '3' }, { test: '4' }]);
      });

      expect(result.current.fields).toEqual([
        { id: '0', test: '1' },
        { id: '2', test: '3' },
        { id: '3', test: '4' },
        { id: '1', test: '2' },
      ]);
    });

    it.each(['isDirty', 'dirtyFields'])(
      'should insert data to formState.%s at index with single value',
      () => {
        const { result } = renderHook(() => {
          const { formState, control } = useForm({
            defaultValues: { test: [{ value: '1' }] },
          });
          const { fields, append, insert } = useFieldArray({
            control,
            name: 'test',
          });

          return { formState, fields, append, insert };
        });

        result.current.formState.isDirty;
        result.current.formState.dirty;

        act(() => {
          result.current.append({ value: '2' });
          result.current.insert(1, { value1: '3' });
        });

        expect(result.current.formState.isDirty).toBeTruthy();
<<<<<<< HEAD
        expect(result.current.formState.dirty).toEqual({
          test: [undefined, { value1: true }, { value: true }],
=======
        expect(result.current.formState.dirtyFields).toEqual({
          test: [undefined, { value: true, value1: true }, { value: true }],
>>>>>>> 2d853015
        });
      },
    );

    it.each(['isDirty', 'dirtyFields'])(
      'should insert data to formState.%s at index with array value',
      () => {
        const { result } = renderHook(() => {
          const { formState, control } = useForm({
            defaultValues: { test: [{ value: '1' }] },
          });
          const { fields, append, insert } = useFieldArray({
            control,
            name: 'test',
          });

          return { formState, fields, append, insert };
        });

        result.current.formState.isDirty;
        result.current.formState.dirty;

        act(() => {
          result.current.append({ value: '2' });
          result.current.insert(1, [{ value1: '3' }, { value2: '4' }]);
        });

        expect(result.current.formState.isDirty).toBeTruthy();
        expect(result.current.formState.dirty).toEqual({
          test: [
            undefined,
            { value1: true, value: true },
            { value2: true, value: true },
            { value: true },
          ],
        });
      },
    );

    it('should insert touched fields with single value', () => {
      let touched: any;
      const Component = () => {
        const { register, formState, control } = useForm({
          defaultValues: { test: [{ value: '1' }, { value: '2' }] },
        });
        const { fields, insert } = useFieldArray({
          control,
          name: 'test',
        });

        touched = formState.touched;

        return (
          <form>
            {fields.map((field, i) => (
              <input
                key={field.id}
                name={`test[${i}].value`}
                defaultValue={field.value}
                ref={register()}
              />
            ))}
            <button
              type="button"
              onClick={() => insert(1, { value: `${fields.length}` })}
            >
              insert
            </button>
          </form>
        );
      };

      render(<Component />);

      fireEvent.blur(screen.getAllByRole('textbox')[0]);
      fireEvent.blur(screen.getAllByRole('textbox')[1]);

      fireEvent.click(screen.getByRole('button', { name: /insert/i }));

      expect(touched).toEqual({
        test: [{ value: true }, undefined, { value: true }],
      });
    });

    it('should insert touched fields with array value', () => {
      let touched: any;
      const Component = () => {
        const { register, formState, control } = useForm({
          defaultValues: { test: [{ value: '1' }, { value: '2' }] },
        });
        const { fields, insert } = useFieldArray({
          control,
          name: 'test',
        });

        touched = formState.touched;

        return (
          <form>
            {fields.map((field, i) => (
              <input
                key={field.id}
                name={`test[${i}].value`}
                defaultValue={field.value}
                ref={register()}
              />
            ))}
            <button
              type="button"
              onClick={() =>
                insert(1, [
                  { value: `${fields.length}` },
                  { value: `${fields.length + 1}` },
                ])
              }
            >
              insert array
            </button>
          </form>
        );
      };

      render(<Component />);

      fireEvent.blur(screen.getAllByRole('textbox')[0]);
      fireEvent.blur(screen.getAllByRole('textbox')[1]);

      fireEvent.click(screen.getByRole('button', { name: /insert array/i }));

      expect(touched).toEqual({
        test: [{ value: true }, undefined, undefined, { value: true }],
      });
    });

    it('should insert error with single value', async () => {
      let errors: any;
      const Component = () => {
        const { register, handleSubmit, control, ...rest } = useForm();
        const { fields, append, insert } = useFieldArray({
          control,
          name: 'test',
        });

        errors = rest.formState.errors;

        return (
          <form onSubmit={handleSubmit(() => {})}>
            {fields.map((field, i) => (
              <input
                key={field.id}
                name={`test[${i}].value`}
                ref={register({ required: true })}
              />
            ))}
            <button type="button" onClick={() => append({ value: '' })}>
              append
            </button>
            <button type="button" onClick={() => insert(1, { value: '' })}>
              insert
            </button>
            <button>submit</button>
          </form>
        );
      };

      render(<Component />);

      fireEvent.click(screen.getByRole('button', { name: /append/i }));
      fireEvent.click(screen.getByRole('button', { name: /append/i }));

      await actComponent(async () => {
        fireEvent.click(screen.getByRole('button', { name: /submit/i }));
      });

      fireEvent.click(screen.getByRole('button', { name: /insert/i }));

      expect(errors.test[0]).toBeDefined();
      expect(errors.test[1]).toBeUndefined();
      expect(errors.test[2]).toBeDefined();
    });

    it('should insert error with array value', async () => {
      let errors: any;
      const Component = () => {
        const { register, handleSubmit, control, ...rest } = useForm();
        const { fields, append, insert } = useFieldArray({
          control,
          name: 'test',
        });

        errors = rest.formState.errors;

        return (
          <form onSubmit={handleSubmit(() => {})}>
            {fields.map((field, i) => (
              <input
                key={field.id}
                name={`test[${i}].value`}
                ref={register({ required: true })}
              />
            ))}
            <button type="button" onClick={() => append({ value: '' })}>
              append
            </button>
            <button
              type="button"
              onClick={() => insert(1, [{ value: '' }, { value: '' }])}
            >
              insert array
            </button>
            <button>submit</button>
          </form>
        );
      };

      render(<Component />);

      fireEvent.click(screen.getByRole('button', { name: /append/i }));
      fireEvent.click(screen.getByRole('button', { name: /append/i }));

      await actComponent(async () => {
        fireEvent.click(screen.getByRole('button', { name: /submit/i }));
      });

      fireEvent.click(screen.getByRole('button', { name: /insert array/i }));

      expect(errors.test[0]).toBeDefined();
      expect(errors.test[1]).toBeUndefined();
      expect(errors.test[2]).toBeUndefined();
      expect(errors.test[3]).toBeDefined();
    });

    it('should focus if shouldFocus is true', () => {
      const Component = () => {
        const { register, control } = useForm({
          defaultValues: {
            test: [{ value: '1' }, { value: '2' }],
          },
        });
        const { fields, insert } = useFieldArray({ name: 'test', control });

        return (
          <form>
            {fields.map((field, i) => (
              <input
                key={field.id}
                name={`test[${i}].value`}
                ref={register()}
                defaultValue={field.value}
              />
            ))}
            <button type="button" onClick={() => insert(1, { value: '' })}>
              insert
            </button>
          </form>
        );
      };

      render(<Component />);

      fireEvent.click(screen.getByRole('button', { name: /insert/i }));

      const inputs = screen.getAllByRole('textbox');

      expect(inputs).toHaveLength(3);
      expect(document.activeElement).toEqual(inputs[1]);
    });

    it('should not focus if shouldFocus is false', () => {
      const Component = () => {
        const { register, control } = useForm({
          defaultValues: {
            test: [{ value: '1' }, { value: '2' }],
          },
        });
        const { fields, insert } = useFieldArray({ name: 'test', control });

        return (
          <form>
            {fields.map((field, i) => (
              <input
                key={field.id}
                name={`test[${i}].value`}
                ref={register()}
                defaultValue={field.value}
              />
            ))}
            <button
              type="button"
              onClick={() => insert(1, { value: '' }, false)}
            >
              insert
            </button>
          </form>
        );
      };

      render(<Component />);

      fireEvent.click(screen.getByRole('button', { name: /insert/i }));

      const inputs = screen.getAllByRole('textbox');

      expect(inputs).toHaveLength(3);
      expect(document.activeElement).toEqual(document.body);
    });

    it('should trigger reRender when user is watching the all field array', () => {
      const watched: any[] = [];
      const Component = () => {
        const { register, watch, control } = useForm();
        const { fields, insert } = useFieldArray({
          control,
          name: 'test',
        });
        watched.push(watch());

        return (
          <form>
            {fields.map((field, i) => (
              <input
                key={field.id}
                name={`test[${i}].value`}
                defaultValue={field.value}
                ref={register()}
              />
            ))}
            <button type="button" onClick={() => insert(0, { value: '' })}>
              insert
            </button>
          </form>
        );
      };

      render(<Component />);

      fireEvent.click(screen.getByRole('button', { name: 'insert' }));

      expect(watched).toEqual([
        {}, // first render
        {}, // render inside useEffect in useFieldArray
        {}, // render inside insert method
        { test: [{ value: '' }] }, // render inside useEffect in useFieldArray
      ]);
    });

    it('should return watched value with watch API', async () => {
      const renderedItems: any = [];
      const Component = () => {
        const { watch, register, control } = useForm();
        const { fields, append, insert } = useFieldArray({
          name: 'test',
          control,
        });
        const watched = watch('test', fields);
        const isInserted = React.useRef(false);
        if (isInserted.current) {
          renderedItems.push(watched);
        }
        return (
          <div>
            {fields.map((field, i) => (
              <div key={`${field.id}`}>
                <input
                  name={`test[${i}].value`}
                  defaultValue={field.value}
                  ref={register()}
                />
              </div>
            ))}
            <button onClick={() => append({ value: '' })}>append</button>
            <button
              onClick={() => {
                insert(1, { value: 'test' });
                isInserted.current = true;
              }}
            >
              insert
            </button>
          </div>
        );
      };

      render(<Component />);

      fireEvent.click(screen.getByRole('button', { name: /append/i }));
      fireEvent.click(screen.getByRole('button', { name: /append/i }));

      const inputs = screen.getAllByRole('textbox');

      fireEvent.input(inputs[0], {
        target: { name: 'test[0].value', value: '111' },
      });
      fireEvent.input(inputs[1], {
        target: { name: 'test[1].value', value: '222' },
      });

      fireEvent.click(screen.getByRole('button', { name: /insert/i }));

      await waitFor(() =>
        expect(renderedItems).toEqual([
          [
            { id: '0', value: '111' },
            { id: '2', value: 'test' },
            { id: '1', value: '222' },
          ],
          [{ value: '111' }, { value: 'test' }, { value: '222' }],
        ]),
      );
    });

    it('should remove event listener', () => {
      jest.spyOn(HTMLInputElement.prototype, 'removeEventListener');

      const Component = () => {
        const { register, control } = useForm({
          defaultValues: {
            test: [{ value: '1' }],
          },
        });
        const { fields, insert } = useFieldArray({
          control,
          name: 'test',
        });

        return (
          <form>
            {fields.map((field, i) => (
              <input
                key={field.id}
                name={`test[${i}].value`}
                ref={register()}
              />
            ))}
            <button
              type="button"
              onClick={() => insert(1, { value: `test${1}` })}
            >
              insert
            </button>
          </form>
        );
      };

      render(<Component />);

      fireEvent.click(screen.getByRole('button', { name: /insert/i }));

      expect(
        HTMLInputElement.prototype.removeEventListener,
      ).toHaveBeenCalledTimes(3);
    });

    describe('with resolver', () => {
      it('should invoke resolver when formState.isValid true', async () => {
        const resolver = jest.fn().mockReturnValue({});

        const { result } = renderHook(() => {
          const { formState, control } = useForm({
            mode: VALIDATION_MODE.onChange,
            resolver,
          });
          const { insert } = useFieldArray({ control, name: 'test' });
          return { formState, insert };
        });

        result.current.formState.isValid;

        await act(async () => {
          result.current.insert(0, { value: '1' });
        });

        expect(resolver).toBeCalledWith(
          {
            test: [{ id: '0', value: '1' }],
          },
          undefined,
          false,
        );
      });

      it('should not invoke resolver when formState.isValid false', () => {
        const resolver = jest.fn().mockReturnValue({});

        const { result } = renderHook(() => {
          const { formState, control } = useForm({
            mode: VALIDATION_MODE.onChange,
            resolver,
          });
          const { insert } = useFieldArray({ control, name: 'test' });
          return { formState, insert };
        });

        act(() => {
          result.current.insert(0, { value: '1' });
        });

        expect(resolver).not.toBeCalled();
      });
    });
  });

  describe('swap', () => {
    it('should swap data order', () => {
      const { result } = renderHook(() => {
        const { register, control } = useForm({
          defaultValues: { test: [{ value: '1' }] },
        });
        const methods = useFieldArray({
          control,
          name: 'test',
        });

        return { register, ...methods };
      });

      act(() => {
        result.current.append({ value: '2' });
      });

      act(() => {
        result.current.swap(0, 1);
      });

      expect(result.current.fields).toEqual([
        { id: '1', value: '2' },
        { id: '0', value: '1' },
      ]);
    });

    it.each(['isDirty', 'dirtyFields'])(
      'should swap dirty order when formState.%s is defined',
      () => {
        const { result } = renderHook(() => {
          const { formState, control } = useForm({
            defaultValues: { test: [{ value: '1' }] },
          });
          const methods = useFieldArray({
            control,
            name: 'test',
          });
          return {
            formState,
            ...methods,
          };
        });

        result.current.formState.isDirty;
        result.current.formState.dirty;

        act(() => {
          result.current.append({ value: '2' });
        });

        act(() => {
          result.current.append({ value: '3' });
        });

        act(() => {
          result.current.swap(0, 1);
        });

        expect(result.current.formState.isDirty).toBeTruthy();
<<<<<<< HEAD
        expect(result.current.formState.dirty).toEqual({
          test: [{ value: true }, undefined, { value: true }],
=======
        expect(result.current.formState.dirtyFields).toEqual({
          test: [{ value: true }, { value: true }, { value: true }],
>>>>>>> 2d853015
        });
      },
    );

    it('should swap errors', async () => {
      let errors: any;
      const Component = () => {
        const { register, handleSubmit, control, ...rest } = useForm({
          defaultValues: { test: [{ value: 'test' }] },
        });
        const { fields, append, swap } = useFieldArray({
          control,
          name: 'test',
        });
        errors = rest.formState.errors;

        return (
          <form onSubmit={handleSubmit(() => {})}>
            {fields.map((field, i) => (
              <input
                key={field.id}
                name={`test[${i}].value`}
                ref={register({ required: true })}
                defaultValue={field.value}
              />
            ))}
            <button type="button" onClick={() => append({ value: '' })}>
              append
            </button>
            <button type="button" onClick={() => swap(0, 1)}>
              swap
            </button>
            <button>submit</button>
          </form>
        );
      };

      render(<Component />);

      fireEvent.click(screen.getByRole('button', { name: /append/i }));

      await actComponent(async () => {
        fireEvent.click(screen.getByRole('button', { name: /submit/i }));
      });

      expect(errors.test[0]).toBeUndefined();
      expect(errors.test[1]).toBeDefined();

      fireEvent.click(screen.getByRole('button', { name: /swap/i }));

      expect(errors.test[0]).toBeDefined();
      expect(errors.test[1]).toBeUndefined();
    });

    it('should swap touched fields', async () => {
      let touched: any;
      const Component = () => {
        const { register, formState, control } = useForm({
          defaultValues: { test: [{ value: 'test' }] },
        });
        const { fields, append, swap } = useFieldArray({
          control,
          name: 'test',
        });

        touched = formState.touched;

        return (
          <form>
            {fields.map((field, i) => (
              <input
                key={field.id}
                name={`test[${i}].value`}
                ref={register()}
                defaultValue={field.value}
              />
            ))}
            <button type="button" onClick={() => append({ value: '' })}>
              append
            </button>
            <button type="button" onClick={() => swap(0, 1)}>
              swap
            </button>
            <button>submit</button>
          </form>
        );
      };

      render(<Component />);

      fireEvent.click(screen.getByRole('button', { name: /append/i }));

      fireEvent.blur(screen.getAllByRole('textbox')[0]);

      fireEvent.click(screen.getByRole('button', { name: /swap/i }));

      expect(touched).toEqual({
        test: [undefined, { value: true }],
      });
    });

    it('should trigger reRender when user is watching the all field array', () => {
      const watched: any[] = [];
      const Component = () => {
        const { register, watch, control } = useForm({
          defaultValues: {
            test: [{ value: '1' }, { value: '2' }],
          },
        });
        const { fields, swap } = useFieldArray({
          control,
          name: 'test',
        });
        watched.push(watch());

        return (
          <form>
            {fields.map((field, i) => (
              <input
                key={field.id}
                name={`test[${i}].value`}
                defaultValue={field.value}
                ref={register()}
              />
            ))}
            <button type="button" onClick={() => swap(0, 1)}>
              swap
            </button>
          </form>
        );
      };

      render(<Component />);

      fireEvent.click(screen.getByRole('button', { name: 'swap' }));

      expect(watched).toEqual([
        { test: [{ value: '1' }, { value: '2' }] }, // first render
        { test: [{ value: '1' }, { value: '2' }] }, // render inside useEffect in useFieldArray
        { test: [{ value: '1' }, { value: '2' }] }, // render inside swap method
        { test: [{ value: '2' }, { value: '1' }] }, // render inside useEffect in useFieldArray
      ]);
    });

    it('should return watched value with watch API', async () => {
      const renderedItems: any = [];
      const Component = () => {
        const { watch, register, control } = useForm();
        const { fields, append, swap } = useFieldArray({
          name: 'test',
          control,
        });
        const watched = watch('test', fields);
        const isSwapped = React.useRef(false);
        if (isSwapped.current) {
          renderedItems.push(watched);
        }
        return (
          <div>
            {fields.map((field, i) => (
              <div key={`${field.id}`}>
                <input
                  name={`test[${i}].value`}
                  defaultValue={field.value}
                  ref={register()}
                />
              </div>
            ))}
            <button onClick={() => append({ value: '' })}>append</button>
            <button
              onClick={() => {
                swap(0, 1);
                isSwapped.current = true;
              }}
            >
              swap
            </button>
          </div>
        );
      };

      render(<Component />);

      fireEvent.click(screen.getByRole('button', { name: /append/i }));
      fireEvent.click(screen.getByRole('button', { name: /append/i }));

      const inputs = screen.getAllByRole('textbox');

      fireEvent.input(inputs[0], {
        target: { name: 'test[0].value', value: '111' },
      });
      fireEvent.input(inputs[1], {
        target: { name: 'test[1].value', value: '222' },
      });

      fireEvent.click(screen.getByRole('button', { name: /swap/i }));

      await waitFor(() =>
        expect(renderedItems).toEqual([
          [
            { id: '1', value: '222' },
            { id: '0', value: '111' },
          ],
          [{ value: '222' }, { value: '111' }],
        ]),
      );
    });

    it('should remove event listener', () => {
      jest.spyOn(HTMLInputElement.prototype, 'removeEventListener');

      const Component = () => {
        const { register, control } = useForm({
          defaultValues: {
            test: [{ value: '1' }, { value: '2' }],
          },
        });
        const { fields, swap } = useFieldArray({
          control,
          name: 'test',
        });

        return (
          <form>
            {fields.map((field, i) => (
              <input
                key={field.id}
                name={`test[${i}].value`}
                ref={register()}
              />
            ))}
            <button type="button" onClick={() => swap(0, 1)}>
              swap
            </button>
          </form>
        );
      };

      render(<Component />);

      fireEvent.click(screen.getByRole('button', { name: /swap/i }));

      expect(
        HTMLInputElement.prototype.removeEventListener,
      ).toHaveBeenCalledTimes(6);
    });

    describe('with resolver', () => {
      it('should invoke resolver when formState.isValid true', async () => {
        const resolver = jest.fn().mockReturnValue({});

        const { result } = renderHook(() => {
          const { formState, control } = useForm({
            mode: VALIDATION_MODE.onChange,
            resolver,
            defaultValues: {
              test: [{ value: '1' }, { value: '2' }],
            },
          });
          const { swap } = useFieldArray({ control, name: 'test' });
          return { formState, swap };
        });

        result.current.formState.isValid;

        await act(async () => {
          result.current.swap(0, 1);
        });

        expect(resolver).toBeCalledWith(
          {
            test: [
              { id: '1', value: '2' },
              { id: '0', value: '1' },
            ],
          },
          undefined,
          false,
        );
      });

      it('should not invoke resolver when formState.isValid false', () => {
        const resolver = jest.fn().mockReturnValue({});

        const { result } = renderHook(() => {
          const { formState, control } = useForm({
            mode: VALIDATION_MODE.onChange,
            resolver,
            defaultValues: {
              test: [{ value: '1' }, { value: '2' }],
            },
          });
          const { swap } = useFieldArray({ control, name: 'test' });
          return { formState, swap };
        });

        act(() => {
          result.current.swap(0, 1);
        });

        expect(resolver).not.toBeCalled();
      });
    });
  });

  describe('move', () => {
    it('should move into pointed position', () => {
      const { result } = renderHook(() => {
        const { register, control } = useForm({
          defaultValues: { test: [{ value: '1' }] },
        });
        const methods = useFieldArray({
          control,
          name: 'test',
        });

        return { register, ...methods };
      });

      act(() => {
        result.current.append({ value: '2' });
      });

      act(() => {
        result.current.swap(0, 1);
      });

      expect(result.current.fields).toEqual([
        { id: '1', value: '2' },
        { id: '0', value: '1' },
      ]);
    });

    it.each(['isDirty', 'dirtyFields'])(
      'should move dirty into pointed position when formState.%s is defined',
      () => {
        const { result } = renderHook(() => {
          const { formState, control } = useForm({
            defaultValues: { test: [{ value: '1' }] },
          });
          const methods = useFieldArray({
            control,
            name: 'test',
          });
          return {
            formState,
            ...methods,
          };
        });

        result.current.formState.isDirty;
        result.current.formState.dirty;

        act(() => {
          result.current.append({ value: '2' });
        });

        act(() => {
          result.current.append({ value: '3' });
        });

        act(() => {
          result.current.move(0, 1);
        });

        expect(result.current.formState.isDirty).toBeTruthy();
<<<<<<< HEAD
        expect(result.current.formState.dirty).toEqual({
          test: [{ value: true }, undefined, { value: true }],
=======
        expect(result.current.formState.dirtyFields).toEqual({
          test: [{ value: true }, { value: true }, { value: true }],
>>>>>>> 2d853015
        });
      },
    );

    it('should move errors', async () => {
      let errors: any;
      const Component = () => {
        const { register, handleSubmit, control, ...rest } = useForm({
          defaultValues: { test: [{ value: 'test' }] },
        });
        const { fields, append, move } = useFieldArray({
          control,
          name: 'test',
        });
        errors = rest.formState.errors;

        return (
          <form onSubmit={handleSubmit(() => {})}>
            {fields.map((field, i) => (
              <input
                key={field.id}
                name={`test[${i}].value`}
                ref={register({ required: true })}
                defaultValue={field.value}
              />
            ))}
            <button type="button" onClick={() => append({ value: '' })}>
              append
            </button>
            <button type="button" onClick={() => move(0, 1)}>
              move
            </button>
            <button>submit</button>
          </form>
        );
      };

      render(<Component />);

      fireEvent.click(screen.getByRole('button', { name: /append/i }));

      await actComponent(async () => {
        fireEvent.click(screen.getByRole('button', { name: /submit/i }));
      });

      expect(errors.test[0]).toBeUndefined();
      expect(errors.test[1]).toBeDefined();

      fireEvent.click(screen.getByRole('button', { name: /move/i }));

      expect(errors.test[0]).toBeDefined();
      expect(errors.test[1]).toBeUndefined();
    });

    it('should move touched fields', async () => {
      let touched: any;
      const Component = () => {
        const { register, formState, control } = useForm({
          defaultValues: { test: [{ value: 'test' }] },
        });
        const { fields, append, move } = useFieldArray({
          control,
          name: 'test',
        });

        touched = formState.touched;

        return (
          <form>
            {fields.map((field, i) => (
              <input
                key={field.id}
                name={`test[${i}].value`}
                ref={register()}
                defaultValue={field.value}
              />
            ))}
            <button type="button" onClick={() => append({ value: '' })}>
              append
            </button>
            <button type="button" onClick={() => move(0, 1)}>
              move
            </button>
            <button>submit</button>
          </form>
        );
      };

      render(<Component />);

      fireEvent.click(screen.getByRole('button', { name: /append/i }));

      fireEvent.blur(screen.getAllByRole('textbox')[0]);

      fireEvent.click(screen.getByRole('button', { name: /move/i }));

      expect(touched).toEqual({
        test: [undefined, { value: true }],
      });
    });

    it('should trigger reRender when user is watching the all field array', () => {
      const watched: any[] = [];
      const Component = () => {
        const { register, watch, control } = useForm({
          defaultValues: {
            test: [{ value: '1' }, { value: '2' }],
          },
        });
        const { fields, move } = useFieldArray({
          control,
          name: 'test',
        });
        watched.push(watch());

        return (
          <form>
            {fields.map((field, i) => (
              <input
                key={field.id}
                name={`test[${i}].value`}
                defaultValue={field.value}
                ref={register()}
              />
            ))}
            <button type="button" onClick={() => move(0, 1)}>
              move
            </button>
          </form>
        );
      };

      render(<Component />);

      fireEvent.click(screen.getByRole('button', { name: 'move' }));

      expect(watched).toEqual([
        { test: [{ value: '1' }, { value: '2' }] }, // first render
        { test: [{ value: '1' }, { value: '2' }] }, // render inside useEffect in useFieldArray
        { test: [{ value: '1' }, { value: '2' }] }, // render inside move method
        { test: [{ value: '2' }, { value: '1' }] }, // render inside useEffect in useFieldArray
      ]);
    });

    it('should populate all fields with default values', () => {
      let getValues: any;
      const Component = () => {
        const { register, control, getValues: tempGetValues } = useForm({
          defaultValues: {
            test: [{ value: '1' }, { value: '2' }],
          },
        });
        const { fields } = useFieldArray({
          control,
          name: 'test',
        });
        getValues = tempGetValues;

        return (
          <form>
            {fields.map((field, i) => (
              <input
                key={field.id}
                name={`test[${i}].value`}
                ref={register()}
                defaultValue={field.value}
              />
            ))}
          </form>
        );
      };

      render(<Component />);

      expect(getValues()).toEqual({ test: [{ value: '1' }, { value: '2' }] });
    });

    it('should return watched value with watch API', async () => {
      const renderedItems: any = [];
      const Component = () => {
        const { watch, register, control } = useForm();
        const { fields, append, move } = useFieldArray({
          name: 'test',
          control,
        });
        const watched = watch('test', fields);
        const isMoved = React.useRef(false);
        if (isMoved.current) {
          renderedItems.push(watched);
        }
        return (
          <div>
            {fields.map((field, i) => (
              <div key={`${field.id}`}>
                <input
                  name={`test[${i}].value`}
                  defaultValue={field.value}
                  ref={register()}
                />
              </div>
            ))}
            <button onClick={() => append({ value: '' })}>append</button>
            <button
              onClick={() => {
                move(0, 1);
                isMoved.current = true;
              }}
            >
              move
            </button>
          </div>
        );
      };

      render(<Component />);

      fireEvent.click(screen.getByRole('button', { name: /append/i }));
      fireEvent.click(screen.getByRole('button', { name: /append/i }));

      const inputs = screen.getAllByRole('textbox');

      fireEvent.input(inputs[0], {
        target: { name: 'test[0].value', value: '111' },
      });
      fireEvent.input(inputs[1], {
        target: { name: 'test[1].value', value: '222' },
      });

      fireEvent.click(screen.getByRole('button', { name: /move/i }));

      await waitFor(() =>
        expect(renderedItems).toEqual([
          [
            { id: '1', value: '222' },
            { id: '0', value: '111' },
          ],
          [{ value: '222' }, { value: '111' }],
        ]),
      );
    });

    it('should remove event listener', () => {
      jest.spyOn(HTMLInputElement.prototype, 'removeEventListener');

      const Component = () => {
        const { register, control } = useForm({
          defaultValues: {
            test: [{ value: '1' }, { value: '2' }],
          },
        });
        const { fields, move } = useFieldArray({
          control,
          name: 'test',
        });

        return (
          <form>
            {fields.map((field, i) => (
              <input
                key={field.id}
                name={`test[${i}].value`}
                ref={register()}
              />
            ))}
            <button type="button" onClick={() => move(0, 1)}>
              move
            </button>
          </form>
        );
      };

      render(<Component />);

      fireEvent.click(screen.getByRole('button', { name: /move/i }));

      expect(
        HTMLInputElement.prototype.removeEventListener,
      ).toHaveBeenCalledTimes(6);
    });

    describe('with resolver', () => {
      it('should invoke resolver when formState.isValid true', async () => {
        const resolver = jest.fn().mockReturnValue({});

        const { result } = renderHook(() => {
          const { formState, control } = useForm({
            mode: VALIDATION_MODE.onChange,
            resolver,
            defaultValues: {
              test: [{ value: '1' }, { value: '2' }],
            },
          });
          const { move } = useFieldArray({ control, name: 'test' });
          return { formState, move };
        });

        result.current.formState.isValid;

        await act(async () => {
          result.current.move(0, 1);
        });

        expect(resolver).toBeCalledWith(
          {
            test: [
              { id: '1', value: '2' },
              { id: '0', value: '1' },
            ],
          },
          undefined,
          false,
        );
      });

      it('should not invoke resolver when formState.isValid false', () => {
        const resolver = jest.fn().mockReturnValue({});

        const { result } = renderHook(() => {
          const { formState, control } = useForm({
            mode: VALIDATION_MODE.onChange,
            resolver,
            defaultValues: {
              test: [{ value: '1' }, { value: '2' }],
            },
          });
          const { move } = useFieldArray({ control, name: 'test' });
          return { formState, move };
        });

        act(() => {
          result.current.move(0, 1);
        });

        expect(resolver).not.toBeCalled();
      });
    });
  });

  describe('array of array fields', () => {
    it('should remove correctly with nested field array and set shouldUnregister to false', () => {
      const Component = () => {
        const { register, control } = useForm({
          shouldUnregister: false,
        });
        const { fields, append } = useFieldArray({
          name: 'fieldArray',
          control,
        });

        return (
          <form>
            {fields.map((field, index) => (
              <ArrayField
                key={field.id}
                arrayIndex={index}
                arrayField={field}
                register={register}
                control={control}
              />
            ))}

            <button
              type="button"
              onClick={() => {
                append({
                  value: `fieldArray[${fields.length}].value`,
                });
              }}
            >
              Add array
            </button>
          </form>
        );
      };

      const ArrayField = ({
        arrayIndex,
        arrayField,
        register,
        control,
      }: {
        arrayIndex: number;
        register: UseFormMethods['register'];
        arrayField: Partial<FieldValues>;
        control: Control;
      }) => {
        const { fields, append, remove } = useFieldArray({
          name: `fieldArray[${arrayIndex}].nestedFieldArray`,
          control,
        });

        return (
          <div>
            <input
              ref={register}
              name={`fieldArray[${arrayIndex}].value`}
              defaultValue={arrayField.value}
            />
            <br />
            {fields.map((nestedField, index) => (
              <div key={nestedField.id}>
                <input
                  ref={register()}
                  name={`fieldArray[${arrayIndex}].nestedFieldArray[${index}].value`}
                  defaultValue={nestedField.value}
                />
                <button type="button" onClick={() => remove(index)}>
                  remove
                </button>
              </div>
            ))}
            <button
              type="button"
              onClick={() => {
                append({
                  value: `fieldArray[${arrayIndex}].nestedFieldArray[${fields.length}].value`,
                });
              }}
            >
              Add nested array
            </button>
          </div>
        );
      };

      render(<Component />);

      fireEvent.click(
        screen.getByRole('button', {
          name: 'Add array',
        }),
      );

      fireEvent.click(
        screen.getByRole('button', {
          name: 'Add nested array',
        }),
      );

      fireEvent.click(
        screen.getByRole('button', {
          name: 'Add nested array',
        }),
      );

      fireEvent.click(
        screen.getAllByRole('button', {
          name: 'remove',
        })[0],
      );

      fireEvent.click(
        screen.getAllByRole('button', {
          name: 'remove',
        })[0],
      );

      expect(screen.getAllByRole('textbox').length).toEqual(1);
    });

    it('should prepend correctly with default values on nested array fields', () => {
      const ChildComponent = ({
        index,
        control,
      }: {
        control: Control;
        index: number;
      }) => {
        const { fields } = useFieldArray({
          name: `nest.test[${index}].nestedArray`,
          control,
        });

        return (
          <>
            {fields.map((item, i) => (
              <input
                key={item.id}
                name={`nest.test[${index}].nestedArray[${i}].value`}
                ref={control.register()}
                defaultValue={item.value}
              />
            ))}
          </>
        );
      };

      const Component = () => {
        const { register, control } = useForm({
          defaultValues: {
            nest: {
              test: [
                { value: '1', nestedArray: [{ value: '2' }, { value: '3' }] },
                { value: '4', nestedArray: [{ value: '5' }] },
              ],
            },
          },
        });
        const { fields, prepend } = useFieldArray({
          name: 'nest.test',
          control,
        });

        return (
          <>
            {fields.map((item, i) => (
              <div key={item.id}>
                <input
                  name={`nest[${i}].value`}
                  ref={register()}
                  defaultValue={item.value}
                />
                <ChildComponent control={control} index={i} />
              </div>
            ))}

            <button type={'button'} onClick={() => prepend({ value: 'test' })}>
              prepend
            </button>
          </>
        );
      };

      render(<Component />);

      expect(screen.getAllByRole('textbox')).toHaveLength(5);

      fireEvent.click(screen.getByRole('button', { name: /prepend/i }));

      expect(screen.getAllByRole('textbox')).toHaveLength(6);

      // @ts-ignore
      expect(screen.getAllByRole('textbox')[0].value).toEqual('test');
    });

    it('should render correct amount of child array fields', async () => {
      const ChildComponent = ({
        index,
        control,
      }: {
        control: Control;
        index: number;
      }) => {
        const { fields } = useFieldArray({
          name: `nest.test[${index}].nestedArray`,
          control,
        });

        return (
          <div>
            {fields.map((item, i) => (
              <input
                key={item.id}
                name={`nest.test[${index}].nestedArray[${i}].value`}
                ref={control.register()}
                defaultValue={item.value}
              />
            ))}
          </div>
        );
      };

      const Component = () => {
        const { register, control } = useForm({
          defaultValues: {
            nest: {
              test: [
                { value: '1', nestedArray: [{ value: '2' }] },
                { value: '3', nestedArray: [{ value: '4' }] },
              ],
            },
          },
        });
        const { fields, remove, append } = useFieldArray({
          name: 'nest.test',
          control,
        });

        return (
          <div>
            {fields.map((item, i) => (
              <div key={item.id}>
                <input
                  name={`nest.test[${i}].value`}
                  ref={register()}
                  defaultValue={item.value}
                />

                <ChildComponent control={control} index={i} />

                <button
                  type={'button'}
                  onClick={() => remove(i)}
                  data-testid={item.value}
                >
                  remove
                </button>
              </div>
            ))}

            <button type={'button'} onClick={() => append({ value: 'test' })}>
              append
            </button>
          </div>
        );
      };

      render(<Component />);

      expect(screen.getAllByRole('textbox')).toHaveLength(4);

      fireEvent.click(screen.getByTestId('1'));

      expect(screen.getAllByRole('textbox')).toHaveLength(2);

      fireEvent.click(screen.getByRole('button', { name: /append/i }));

      expect(screen.getAllByRole('textbox')).toHaveLength(3);
    });

    it('should populate all array fields with setValue when name match Field Array', async () => {
      const ChildComponent = ({
        index,
        control,
      }: {
        control: Control;
        index: number;
      }) => {
        const { fields } = useFieldArray({
          name: `nest[${index}].nestedArray`,
          control,
        });

        return (
          <div>
            {fields.map((item, i) => (
              <input
                key={item.id}
                name={`nest[${index}].nestedArray[${i}].value`}
                ref={control.register()}
                defaultValue={item.value}
              />
            ))}
          </div>
        );
      };

      const Component = () => {
        const { register, control, setValue } = useForm();
        const { fields } = useFieldArray({
          name: 'nest',
          control,
        });

        React.useEffect(() => {
          setValue('nest', [
            {
              value: 1,
              nestedArray: [
                {
                  value: 1,
                },
              ],
            },
            {
              value: 2,
              nestedArray: [
                {
                  value: 1,
                },
              ],
            },
          ]);
        }, [setValue]);

        return (
          <div>
            {fields.map((item, i) => (
              <div key={item.id}>
                <input
                  name={`nest[${i}].value`}
                  ref={register()}
                  defaultValue={item.value}
                />

                <ChildComponent control={control} index={i} />
              </div>
            ))}
          </div>
        );
      };

      const { asFragment } = render(<Component />);

      expect(asFragment()).toMatchSnapshot();
    });

    it('should populate all array fields correctly with setValue', async () => {
      const ChildComponent = ({
        index,
        control,
      }: {
        control: Control;
        index: number;
      }) => {
        const { fields } = useFieldArray({
          name: `nest[${index}].nestedArray`,
          control,
        });

        return (
          <div>
            {fields.map((item, i) => (
              <input
                key={item.id}
                name={`nest[${index}].nestedArray[${i}].value`}
                ref={control.register()}
                defaultValue={item.value}
              />
            ))}
          </div>
        );
      };

      const Component = () => {
        const { register, control, setValue } = useForm();
        const { fields } = useFieldArray({
          name: 'nest',
          control,
        });

        React.useEffect(() => {
          setValue(
            'nest',
            [
              {
                value: 1,
                nestedArray: [
                  {
                    value: 1,
                  },
                ],
              },
              {
                value: 2,
                nestedArray: [
                  {
                    value: 1,
                  },
                ],
              },
            ],
            { shouldDirty: true },
          );
        }, [setValue]);

        return (
          <div>
            {fields.map((item, i) => (
              <div key={item.id}>
                <input
                  name={`nest[${i}].value`}
                  ref={register()}
                  defaultValue={item.value}
                />

                <ChildComponent control={control} index={i} />
              </div>
            ))}
          </div>
        );
      };

      const { asFragment } = render(<Component />);

      expect(asFragment()).toMatchSnapshot();
    });
  });

  describe('submit form', () => {
    it('should leave defaultValues as empty array when shouldUnregister set to false', async () => {
      let submitData: any;
      type FormValues = { test: string[] };
      const Component = () => {
        const { register, control, handleSubmit } = useForm<FormValues>({
          defaultValues: {
            test: [],
          },
          shouldUnregister: false,
        });
        const { fields } = useFieldArray({
          control,
          name: 'test',
        });
        const onSubmit: SubmitHandler<FormValues> = (data) => {
          submitData = data;
        };

        return (
          <form onSubmit={handleSubmit(onSubmit)}>
            {fields.map((field, i) => (
              <input
                key={field.id}
                name={`test[${i}].value`}
                ref={register()}
              />
            ))}
            <button>submit</button>
          </form>
        );
      };

      render(<Component />);
      await actComponent(async () => {
        await fireEvent.click(screen.getByRole('button'));
      });

      expect(submitData).toEqual({
        test: [],
      });
    });
  });
});<|MERGE_RESOLUTION|>--- conflicted
+++ resolved
@@ -2862,13 +2862,8 @@
         });
 
         expect(result.current.formState.isDirty).toBeTruthy();
-<<<<<<< HEAD
         expect(result.current.formState.dirty).toEqual({
-          test: [undefined, { value1: true }, { value: true }],
-=======
-        expect(result.current.formState.dirtyFields).toEqual({
           test: [undefined, { value: true, value1: true }, { value: true }],
->>>>>>> 2d853015
         });
       },
     );
@@ -3432,13 +3427,8 @@
         });
 
         expect(result.current.formState.isDirty).toBeTruthy();
-<<<<<<< HEAD
         expect(result.current.formState.dirty).toEqual({
-          test: [{ value: true }, undefined, { value: true }],
-=======
-        expect(result.current.formState.dirtyFields).toEqual({
           test: [{ value: true }, { value: true }, { value: true }],
->>>>>>> 2d853015
         });
       },
     );
@@ -3805,13 +3795,8 @@
         });
 
         expect(result.current.formState.isDirty).toBeTruthy();
-<<<<<<< HEAD
         expect(result.current.formState.dirty).toEqual({
-          test: [{ value: true }, undefined, { value: true }],
-=======
-        expect(result.current.formState.dirtyFields).toEqual({
           test: [{ value: true }, { value: true }, { value: true }],
->>>>>>> 2d853015
         });
       },
     );
