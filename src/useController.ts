--- conflicted
+++ resolved
@@ -36,12 +36,8 @@
     unregister,
     fieldArrayNamesRef,
     controllerSubjectRef,
-<<<<<<< HEAD
     shouldUnmount,
-=======
-    shouldUnmountUnregister,
     inFieldArrayActionRef,
->>>>>>> 49de7669
   } = control || methods.control;
 
   const { onChange, onBlur, ref } = register(name, rules);
@@ -68,17 +64,13 @@
 
     return () => {
       controllerSubscription.unsubscribe();
-<<<<<<< HEAD
-      if (shouldUnmount || shouldUnregister) {
-=======
-      const shouldUnmount = shouldUnmountUnregister || shouldUnregister;
+      const shouldUnmountField = shouldUnmount || shouldUnregister;
 
       if (
         isFieldArray
-          ? shouldUnmount && !inFieldArrayActionRef.current
-          : shouldUnmount
+          ? shouldUnmountField && !inFieldArrayActionRef.current
+          : shouldUnmountField
       ) {
->>>>>>> 49de7669
         unregister(name);
       } else if (get(fieldsRef.current, name)) {
         get(fieldsRef.current, name)._f.mount = false;
