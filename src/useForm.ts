--- conflicted
+++ resolved
@@ -416,13 +416,7 @@
         const result = await Promise.all(
           fields.map(async (data) => await executeValidation(data, null)),
         );
-<<<<<<< HEAD
         formStateSubjectRef.current.next({});
-=======
-        updateFormState({
-          isValidating: false,
-        });
->>>>>>> 4d56576c
         return result.every(Boolean);
       }
 
