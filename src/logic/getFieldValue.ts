--- conflicted
+++ resolved
@@ -35,13 +35,9 @@
     }
 
     return valueAsNumber
-<<<<<<< HEAD
-      ? +ref.value
-=======
-      ? value === ''
+      ? ref.value === ''
         ? NaN
-        : +value
->>>>>>> beba9f74
+        : +ref.value
       : valueAsDate
       ? (ref as HTMLInputElement).valueAsDate
       : setValueAs
