--- conflicted
+++ resolved
@@ -10,6 +10,7 @@
 import validateWithSchema from './logic/validateWithSchema';
 import getArrayFields from './logic/getArrayFields';
 import omitRefs from './utils/omitRefs';
+import validateAllFields from './logic/validateAllFields';
 
 type Validate = (data: string | number) => boolean | string | number | Date;
 
@@ -38,6 +39,7 @@
   eventAttached?: Array<string>;
   watch?: boolean;
   mutationWatcher?: any;
+  fields?: Array<any>;
   options?: Array<{
     ref: any;
     eventAttached?: Array<string>;
@@ -99,29 +101,28 @@
       return;
     }
 
+    let radioOptionIndex;
+    let tempField;
     const inputData = {
       ...data,
       ref: elementRef,
     };
-
-    let radioOptionIndex;
     const {
       ref,
       required,
       validate,
       ref: { name, type, value },
     } = inputData;
-
     const allFields = fields.current;
-
     const index = getArrayFields(name, allFields);
 
     if (isRadioInput(type)) {
       if (!allFields[name]) {
+        tempField = { options: [], required, validate, ref: { type: 'radio', name } };
         if (index >= 0) {
-          allFields[name][index] = { options: [], required, validate, ref: { type: 'radio', name } };
+          allFields[name][index] = tempField;
         } else {
-          allFields[name] = { options: [], required, validate, ref: { type: 'radio', name } };
+          allFields[name] = tempField;
         }
       }
 
@@ -133,7 +134,7 @@
         }
       }
 
-      const options = allFields[name].options || [];
+      const options = index >= 0 ? allFields[name][index].options : allFields[name].options || [];
       radioOptionIndex = options.findIndex(({ ref }) => value === ref.value);
 
       if (radioOptionIndex > -1) {
@@ -149,29 +150,26 @@
         radioOptionIndex = options.length - 1;
       }
     } else {
-<<<<<<< HEAD
-      if (index >= 0) {
-        allFields[name][index] = {
-          ...allFields[name],
-          ...inputData,
-        };
-      } else {
-        allFields[name] = {
-          ...allFields[name],
-          ...inputData,
-        };
-      }
-      
-      if (!allFields[name]) {
-=======
       const isInitialCreate = !allFields[name];
-      allFields[name] = {
+      tempField = {
         ...allFields[name],
         ...inputData,
       };
+
+      if (index >= 0) {
+        allFields[name][index] = tempField;
+      } else {
+        allFields[name] = tempField;
+      }
+
       if (isInitialCreate) {
->>>>>>> 4089a708
-        allFields[name].mutationWatcher = onDomRemove(ref, () => removeReferenceAndEventListeners(inputData, true));
+        if (index >= 0) {
+          allFields[name][index].mutationWatcher = onDomRemove(ref, () =>
+            removeReferenceAndEventListeners(inputData, true),
+          );
+        } else {
+          allFields[name].mutationWatcher = onDomRemove(ref, () => removeReferenceAndEventListeners(inputData, true));
+        }
       }
     }
 
@@ -240,44 +238,44 @@
         return;
       }
     } else {
-      const allFieldsValues = Object.values(allFields);
+      const allFieldsValues = Object.entries(allFields);
       result = await new Promise(resolve =>
         allFieldsValues.reduce(
-          async (previous: any, data: Field, index: number) => {
-            const resolvedPrevious = await previous;
-            const {
-              ref,
-              ref: { name, type },
-              options,
-            } = data;
-            const lastChild = allFieldsValues.length - 1 === index;
-
-            removeReferenceAndEventListeners(data);
-
-            if (!fields.current[name]) return lastChild ? resolve(resolvedPrevious) : resolvedPrevious;
-
-            const fieldError = await validateField(data, allFields);
-            const hasError = fieldError && fieldError[name];
-
-            if (!hasError) {
-              resolvedPrevious.values[name] = getFieldValue(allFields, ref);
-              return lastChild ? resolve(resolvedPrevious) : resolvedPrevious;
+          async (previous: any, [name, data]: any, index: number) => {
+            if (Array.isArray(data.fields)) {
+              previous[name] = await new Promise(
+                data.fields.reduce(
+                  async (previous: any, data: Field, index: number) => {
+                    return await validateAllFields({
+                      previous,
+                      data,
+                      index,
+                      allFieldsValues,
+                      resolve,
+                      allFields,
+                      removeReferenceAndEventListeners,
+                      validateWithStateUpdate,
+                    });
+                  },
+                  Promise.resolve({
+                    localErrors: {},
+                    values: {},
+                  }),
+                ),
+              );
+              return previous;
+            } else {
+              return await validateAllFields({
+                previous,
+                data,
+                index,
+                allFieldsValues,
+                resolve,
+                allFields,
+                removeReferenceAndEventListeners,
+                validateWithStateUpdate,
+              });
             }
-
-            if (isRadioInput(type) && Array.isArray(options)) {
-              options.forEach(option => {
-                if (option.eventAttached && option.eventAttached.includes('change')) return;
-                option.ref.addEventListener('change', validateWithStateUpdate);
-                option.eventAttached = [...(option.eventAttached || []), 'change'];
-              });
-              // @ts-ignore
-            } else if (!fields.current[name].eventAttached || !fields.current[name].eventAttached.includes('input')) {
-              ref.addEventListener('input', validateWithStateUpdate);
-              data.eventAttached = [...(data.eventAttached || []), 'input'];
-            }
-
-            resolvedPrevious.localErrors = { ...(resolvedPrevious.localErrors || []), ...fieldError };
-            return lastChild ? resolve(resolvedPrevious) : resolvedPrevious;
           },
           Promise.resolve({
             localErrors: {},
