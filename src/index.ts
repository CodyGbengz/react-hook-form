--- conflicted
+++ resolved
@@ -26,15 +26,7 @@
     | { value: Validate | { [key: string]: Validate }; message: string };
 }
 
-<<<<<<< HEAD
-type Validate = (data: string | number) => boolean;
-
-type ValidationSchema = any;
-
-export interface Field {
-=======
 export interface Field extends RegisterInput {
->>>>>>> ab841dc3
   ref: any;
   eventAttached?: Array<string>;
   watch?: boolean;
@@ -45,6 +37,8 @@
     mutationWatcher?: any;
   }>;
 }
+
+type ValidationSchema = any;
 
 export interface ErrorMessages {
   [key: string]: { string: boolean | string } | {};
