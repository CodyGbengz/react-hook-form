{
  "compilerOptions": {
    "sourceMap": true,
    "module": "es2015",
    "target": "es2017",
    "moduleResolution": "node",
    "outDir": "./dist",
    "declaration": true,
    "jsx": "react"
  },
  "include": ["src"],
<<<<<<< HEAD
  "exclude": ["node_modules", "test", "example"]
=======
  "exclude": ["node_modules", "test", "examples"]
>>>>>>> 135cbcd2
}<|MERGE_RESOLUTION|>--- conflicted
+++ resolved
@@ -9,9 +9,5 @@
     "jsx": "react"
   },
   "include": ["src"],
-<<<<<<< HEAD
-  "exclude": ["node_modules", "test", "example"]
-=======
   "exclude": ["node_modules", "test", "examples"]
->>>>>>> 135cbcd2
 }