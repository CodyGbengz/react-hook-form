--- conflicted
+++ resolved
@@ -108,11 +108,7 @@
     "rollup-plugin-typescript2": "^0.31.1",
     "ts-jest": "^27.1.3",
     "tsd": "^0.19.1",
-<<<<<<< HEAD
     "typescript": "^4.6.0-dev.20220121"
-=======
-    "typescript": "^4.5.5"
->>>>>>> 6da96622
   },
   "bundlesize": [
     {
